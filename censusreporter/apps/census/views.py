from __future__ import division
import requests
import json
from collections import OrderedDict
from numpy import median
from urllib2 import unquote

from django.db.models import Q
from django.http import HttpResponse, Http404
from django.shortcuts import get_object_or_404
from django.utils import simplejson
from django.utils.safestring import SafeString
from django.views.generic import View, TemplateView

from .models import Geography, Table, Column, SummaryLevel
from .utils import LazyEncoder, get_max_value, get_ratio, get_object_or_none, SUMMARY_LEVEL_DICT, NLTK_STOPWORDS

import logging
logger = logging.getLogger(__name__)

### DETAIL ###

class GeographyDetailView(TemplateView):
    template_name = 'profile.html'

    def calculate_indexes(self, api_data):
        for category, groupings in api_data.items():
            if category != 'geography':
                for group, group_values in groupings.items():
                    for data, data_values in group_values.items():
                        values = data_values['values']
                        geo_value = values['this']
                        if values['county']:
                            values['county_index'] = get_ratio(geo_value, values['county'])
                        if values['state']:
                            values['state_index'] = get_ratio(geo_value, values['state'])
                        if values['nation']:
                            values['nation_index'] = get_ratio(geo_value, values['nation'])

        return api_data

    def get_context_data(self, *args, **kwargs):
        geography_id = kwargs['geography_id']

        page_context = {
            'state_fips_code': None,
            'geography_fips_code': None
        }

        acs_release = 'acs2011_5yr'

        if 'US' in geography_id:
            geoIDcomponents = geography_id.split('US')

            sumlev = geoIDcomponents[0][:3]
            page_context['sumlev'] = sumlev

            fips_code = geoIDcomponents[1]
            if len(fips_code) >= 2:
                state_fips = fips_code[:2]
                page_context['state_fips_code'] = state_fips
                page_context['state_geoid'] = '04000US%s' % state_fips

            if sumlev in ['010', '020', '030', '040']:
                acs_release = 'acs2011_1yr'

            if sumlev == '050' and len(fips_code) == 5:
                page_context['county_fips_code'] = fips_code

        # hit our API (force to 5-year data for now)
        #acs_endpoint = 'http://api.censusreporter.org/1.0/latest/%s/profile' % kwargs['geography_id']
        acs_endpoint = 'http://api.censusreporter.org/1.0/%s/%s/profile' % (acs_release, kwargs['geography_id'])
        r = requests.get(acs_endpoint)

        if r.status_code == 200:
            profile_data = simplejson.loads(r.text, object_pairs_hook=OrderedDict)
            profile_data = self.calculate_indexes(profile_data)
            page_context.update(profile_data)
        else:
            raise Http404

        tiger_release = 'tiger2012'
        geo_endpoint = 'http://api.censusreporter.org/1.0/geo/%s/%s?geom=true' % (tiger_release, kwargs['geography_id'])
        r = requests.get(geo_endpoint)

        if r.status_code == 200:
            geo_metadata = simplejson.loads(r.text)
            page_context['geo_metadata'] = geo_metadata
            # Since the template expects GeoJSON as a string, lets give it what it wants
            # TODO: The template should really request GeoJSON from the API directly so we don't have to do this.
            page_context['geo_metadata']['geom'] = json.dumps(page_context['geo_metadata']['geom'])

            if sumlev == '160':
                page_context['point_lon_lat'] = (geo_metadata.get('intptlon'), geo_metadata.get('intptlat'))

        # add a few last things
        # make square miles http://www.census.gov/geo/www/geo_defn.html#AreaMeasurement
        square_miles = round(float(geo_metadata['aland']) / float(2589988), 1)
        total_pop = page_context['geography']['total_population']
        page_context['geo_metadata']['square_miles'] = square_miles
        page_context['geo_metadata']['population_density'] = round(float(total_pop) / float(square_miles), 1)

        return page_context



### COMPARISONS ###

class ComparisonView(TemplateView):
    template_name = 'comparison.html'

    def get_context_data(self, *args, **kwargs):
        parent_id = self.kwargs['parent_id']
        parent_fips_code = parent_id.split('US')[1]
        descendant_sumlev = self.kwargs['descendant_sumlev']

        comparison_type = self.kwargs.get('comparison_type', None)
        if comparison_type:
            self.template_name = 'comparison_%s.html' % comparison_type

        page_context = {
            'parent_id': parent_id,
            'parent_fips_code': parent_fips_code,
            'descendant_sumlev': descendant_sumlev,
            'comparison_type': comparison_type,
        }

        # hit our API (force to 5-year data for now)
        acs_release = 'acs2011_5yr'
        table_id = 'B01001'
        API_ENDPOINT = 'http://api.censusreporter.org/1.0/data/compare/%s/%s' % (acs_release, table_id)
        r = requests.get(API_ENDPOINT, params={"within": kwargs['parent_id'], "sumlevel": kwargs['descendant_sumlev']})

        if r.status_code == 200:
            comparison_data = simplejson.loads(r.text, object_pairs_hook=OrderedDict)
        else:
            raise Http404

        # start building some data about the comparison
        comparison_metadata = comparison_data['comparison']

        # info on the parent
        try:
            parent_geography = get_object_or_404(Geography, full_geoid = parent_id)
            comparison_metadata['parent_geography'] = parent_geography
        except:
            pass
        comparison_metadata['descendant_type'] = SUMMARY_LEVEL_DICT[descendant_sumlev]

        # all the descendants being compared
        descendant_list = sorted([(geoid, child['geography']['name']) for (geoid, child) in comparison_data['child_geographies'].iteritems()])

        page_context.update({
            'descendant_list': descendant_list,
            'comparison_metadata': comparison_metadata,
        })

        if comparison_type == 'table':
            self.add_table_values(page_context, comparison_data['child_geographies'])

        elif comparison_type == 'distribution':
            self.add_distribution_values(page_context, comparison_data['child_geographies'])

        elif comparison_type == 'map':
            self.add_map_values(page_context, comparison_data['child_geographies'])

        return page_context

    def get_total_and_pct(self, value, total):
        if value is not None and total is not None:
            percentage = round((value / total)*100, 1)
        else:
            percentage = 'n/a'
            if not value:
                value = 'n/a'

        return value, percentage

    def add_map_values(self, page_context, data):
        data_groups = OrderedDict()

        for (geoid, child) in data.iteritems():
            name = child['geography']['name']
            geoID = geoid.split('US')[1]
            # FIXME This is a hack
            total_population = child['data'].pop('b01001001')

            for table_id, value in child['data'].iteritems():
                if not table_id in data_groups:
                    data_groups[table_id] = {}

                # TODO This will need MOE, etc.
                total, percentage = self.get_total_and_pct(value, total_population)

                data_groups[table_id].update({
                    geoID: {
                        'name': name,
                        'percentage': percentage,
                        'number': total,
                    }
                })

        page_context.update({
            'map_data': SafeString(simplejson.dumps(data_groups, cls=LazyEncoder)),
        })

    def add_table_values(self, page_context, data):
        geo_values = []
        for (geoid, child) in data.iteritems():
            name = child['geography']['name']
            # FIXME This is a hack
            total_population = child['data'].pop('b01001001')
            geo_item = {
                'name': name,
                'geoID': geoid,
                'total_population': total_population,
                'values': OrderedDict(),
            }

            for table_id, value in child['data'].iteritems():
                total, total_pct = self.get_total_and_pct(value, total_population)

                geo_item['values'].update({
                    table_id: {
                        'total': total,
                        'total_pct': total_pct,
                    }
                })
            geo_values.append(geo_item)

        page_context.update({
            'geo_values': geo_values,
        })

    def add_distribution_values(self, page_context, data):
        distribution_groups = OrderedDict()
        for (geoid, child) in data.iteritems():
            name = child['geography']['name']
            # FIXME This is a hack
            total_population = child['data'].pop('b01001001')

            for table_id, value in child['data'].iteritems():
                if not table_id in distribution_groups:
                    distribution_groups[table_id] = {
                        'group_baselines': {},
                        'group_values': {},
                    }

                total, total_pct = self.get_total_and_pct(value, total_population)

                distribution_groups[table_id]['group_values'].update({
                    geoid: {
                        'name': name,
                        'total': total,
                        'total_pct': total_pct,
                    }
                })

        for chart, chart_values in distribution_groups.items():
            for field in ['total', 'total_pct']:
                values_list = [value[field] for geo, value in chart_values['group_values'].iteritems()]
                max_value = max(values_list)
                min_value = min(values_list)
                domain_range = max_value - min_value
                median_value = median(values_list)
                median_percent_of_range = ((median_value - min_value) / domain_range)*100
                chart_values['group_baselines']['max_value_%s' % field] = max_value
                chart_values['group_baselines']['min_value_%s' % field] = min_value
                chart_values['group_baselines']['domain_range_%s' % field] = domain_range
                chart_values['group_baselines']['median_value_%s' % field] = median_value
                chart_values['group_baselines']['median_percent_of_range_%s' % field] = round(median_percent_of_range,1)
                for geo, value in chart_values['group_values'].items():
                    percentage = ((value[field] - min_value) / domain_range)*100
                    value['percent_of_range_%s' % field] = round(percentage,1)

        page_context.update({
            'distribution_groups': distribution_groups,
        })

def render_json_to_response(context):
    result = simplejson.dumps(context, sort_keys=False, indent=4)
    return HttpResponse(result, mimetype='application/javascript')

class PlaceSearchJson(View):
    def get(self, request, *args, **kwargs):
        geographies = []

        if 'geoids' in self.request.GET:
            geoid_list = self.request.GET['geoids'].split('|')
            geographies = Geography.objects.filter(full_geoid__in=geoid_list)

        elif 'geoid' in self.request.GET:
            geoid = self.request.GET['geoid']
            geographies = Geography.objects.filter(full_geoid__exact=geoid)

        elif 'q' in self.request.GET:
            q = self.request.GET['q']
            geographies = Geography.objects.filter(full_name__icontains=q)

        if 'sumlev_filter' in self.request.GET:
            allowed_sumlev_list = self.request.GET['sumlev_filter'].split(',')
            geographies = geographies.filter(sumlev__in=allowed_sumlev_list)

        geographies = geographies.values()
        if 'autocomplete' in self.request.GET:
            geographies = geographies.only('full_name','full_geoid')

        return render_json_to_response(list(geographies))

class TableSearchJson(View):
    def format_result(self, obj, obj_type):
        table_id = obj.get('table_id', None) or obj.get('parent_table_id', None)
        table_name = obj.get('table_name', None) or obj.get('table__table_name', None)
        table_topics = obj.get('topics', None) or obj.get('table__topics', None)

        result = OrderedDict()
        result['type'] = obj_type
        result['table_id'] = table_id
        result['table_name'] = table_name
        result['topics'] = table_topics
        result['value'] = table_name
<<<<<<< HEAD
        result['tokens'] = [word.lower().strip("() ") for word in table_name.split(' ') if word.lower() not in NLTK_STOPWORDS]
        
=======
        result['tokens'] = [word.lower() for word in table_name.split(' ') if word.lower() not in NLTK_STOPWORDS]

>>>>>>> 4db8a737
        if obj_type == 'column':
            result['column_id'] = obj['column_id']
            result['column_name'] = obj['column_name']

        return result

    def get(self, request, *args, **kwargs):
        results = []
        # allow choice of release, default to 2011 1-year
        release = self.request.GET.get('release', 'ACS 2011 1-Year')

        # comparison query builder throws a search term here,
        # so force it to look at just one release
        q = self.request.GET.get('q', None)
        topics = self.request.GET.get('topics', None)
        tables = Table.objects.filter(release = release)
        columns = Column.objects.filter(table__release = release)
        
        if q:
<<<<<<< HEAD
            tables = tables.filter(Q(table_name__icontains = q) | Q(table_id__icontains = q))
            columns = columns.filter(Q(column_name__icontains = q) | Q(column_id = q) | Q(table__table_id = q))

        if topics:
            topic_list = unquote(topics).split(',')
            for topic in topic_list:
                tables = tables.filter(topics__contains = topic)
                columns = columns.filter(table__topics__contains = topics)
                
        # short-circuit if just requesting a count
        count = self.request.GET.get('count', None)
        if count == 'tables':
            return render_json_to_response({'count': tables.count()})

        tables = tables.values('table_id','table_name','topics')
        tables_list = [self.format_result(table, 'table') for table in list(tables)]

        columns = columns.values('parent_table_id','table__table_name','table__topics','column_id','column_name')
        columns_list = [self.format_result(column, 'column') for column in list(columns)]
        
        results.extend(tables_list)
        results.extend(columns_list)
=======
            tables = Table.objects.filter(Q(table_name__icontains = q) | Q(table_id__icontains = q))
            tables = tables.filter(release = release)
            if topics:
                topic_list = unquote(topics).split(',')
                for topic in topic_list:
                    tables = tables.filter(topics__contains = topic)
            tables = tables.values('table_id','table_name','topics')
            tables_list = [self.format_result(table, 'table') for table in list(tables)]

            columns = Column.objects.filter(Q(column_name__icontains = q) | Q(column_id = q) | Q(table__table_id = q))
            columns = columns.filter(table__release = release)
            if topics:
                topic_list = unquote(topics).split(',')
                for topic in topic_list:
                    columns = columns.filter(table__topics__in = topics)
            columns = columns.values('parent_table_id','table__table_name','table__topics','column_id','column_name')
            columns_list = [self.format_result(column, 'column') for column in list(columns)]

            results.extend(tables_list)
            results.extend(columns_list)
>>>>>>> 4db8a737

        table = self.request.GET.get('table', None)
        if table:
            tables = tables.filter(table_name__icontains=table).values()
            results['tables'] = list(tables)

        column = self.request.GET.get('column', None)
        if column:
            columns = columns.filter(column_name__icontains=column).values()
            columns = columns.only('table', 'parent_table_id', 'column_name', 'column_id')
            results['columns'] = list(columns)

        return render_json_to_response(results)

class TableSearch(TemplateView):
    template_name = 'table_search.html'

    def get_context_data(self, *args, **kwargs):
        page_context = {
            'release_options': ['ACS 2011 1-Year', 'ACS 2011 3-Year', 'ACS 2011 5-Year']
        }
        tables = None
        columns = None

        q = self.request.GET.get('q', None)
        if q:
            page_context['q'] = q
            tables = Table.objects.filter(Q(table_name__icontains = q) | Q(table_id__icontains = q))
            columns = Column.objects.filter(Q(column_name__icontains = q) | Q(column_id = q) | Q(table__table_id = q))

        table = self.request.GET.get('table', None)
        if table:
            page_context['q'] = table
            tables = Table.objects.filter(table_id = table)
            columns = Column.objects.filter(table__table_id = table)

        column = self.request.GET.get('column', None)
        if column:
            page_context['q'] = column
            columns = Column.objects.filter(column_id = column)

        release = self.request.GET.get('release', None)
        if release:
            page_context['release'] = release
            tables = tables.filter(release = release)
            columns = columns.filter(table__release = release)

        page_context['tables'] = tables
        page_context['columns'] = columns

        return page_context

class GeoSearch(TemplateView):
    template_name = 'geo_search.html'

    def get_context_data(self, *args, **kwargs):
        page_context = {
            'release_options': ['ACS 2011 1-Year', 'ACS 2011 3-Year', 'ACS 2011 5-Year']
        }
        tables = None
        columns = None

class ComparisonBuilder(TemplateView):
    template_name = 'comparison_builder.html'

    def get_context_data(self, *args, **kwargs):
        page_context = {}

        # provide some topics to choose from
        TOPIC_FILTERS = {
            'Demographics': {'topics': ['age', 'gender', 'race']},
            'Economics': {'topics': ['employment', 'health insurance', 'income', 'poverty', 'public assistance', 'transportation']},
            'Housing': {'topics': ['housing',]},
            'Social': {'topics': ['ancestry', 'children', 'disability', 'education', 'families', 'fertility', 'grandparents', 'households', 'language', 'marital status', 'migration', 'place of birth', 'veterans']},
        }

        SUMLEV_CHOICES = {
            'Standard': [
                {'name': 'state', 'plural_name': 'states', 'summary_level': '040', 'ancestor_sumlev_list': '010,020,030', 'ancestor_options': 'Nation, Region or Division' },
                {'name': 'county', 'plural_name': 'counties', 'summary_level': '050', 'ancestor_sumlev_list': '010,020,030,040', 'ancestor_options': 'Nation, Region, Division or State' },
                {'name': 'place', 'plural_name': 'places', 'summary_level': '160', 'ancestor_sumlev_list': '010,020,030,040', 'ancestor_options': 'Nation, Region, Division or State' },
                {'name': 'MSA', 'plural_name': 'MSAs', 'summary_level': '300', 'ancestor_sumlev_list': '010', 'ancestor_options': 'Nation' },
                {'name': 'census tract', 'plural_name': 'census tracts', 'summary_level': '140', 'ancestor_sumlev_list': '010,020,030,040,050', 'ancestor_options': 'Nation, Region, Division, State or County' },
                {'name': 'block group', 'plural_name': 'block groups', 'summary_level': '150', 'ancestor_sumlev_list': '010,020,030,040,140', 'ancestor_options': 'Nation, Region, Division, State, County or Census Tract' },
            ],
            'Legislative': [
                {'name': 'congressional district', 'plural_name': 'congressional districts', 'summary_level': '500', 'ancestor_sumlev_list': '010,020,030,040', 'ancestor_options': 'Nation, Region, Division or State' },
                {'name': 'state senate district', 'plural_name': 'state senate districts', 'summary_level': '610', 'ancestor_sumlev_list': '010,020,030,040', 'ancestor_options': 'Nation, Region, Division or State' },
                {'name': 'state house district', 'plural_name': 'state house districts', 'summary_level': '620', 'ancestor_sumlev_list': '010,020,030,040', 'ancestor_options': 'Nation, Region, Division or State' },
            ],
            'Schools': [
                {'name': 'elementary school district', 'plural_name': 'elementary school districts', 'summary_level': '950', 'ancestor_sumlev_list': '010,020,030,040', 'ancestor_options': 'Nation, Region, Division or State' },
                {'name': 'secondary school district', 'plural_name': 'secondary school districts', 'summary_level': '960', 'ancestor_sumlev_list': '010,020,030,040', 'ancestor_options': 'Nation, Region, Division or State' },
                {'name': 'unified school district', 'plural_name': 'unified school districts', 'summary_level': '970', 'ancestor_sumlev_list': '010,020,030,040', 'ancestor_options': 'Nation, Region, Division or State' },
            ],
        }

        ACS_RELEASES = [
            {'name': 'ACS 2011 1-Year', 'slug': 'acs2011_1yr', 'years': '2011'},
            {'name': 'ACS 2011 3-Year', 'slug': 'acs2011_3yr', 'years': '2009-2011'},
            {'name': 'ACS 2011 5-Year', 'slug': 'acs2011_5yr', 'years': '2007-2011'},
            {'name': 'ACS 2010 1-Year', 'slug': 'acs2010_1yr', 'years': '2010'},
            {'name': 'ACS 2010 3-Year', 'slug': 'acs2010_3yr', 'years': '2008-2010'},
            {'name': 'ACS 2010 5-Year', 'slug': 'acs2010_5yr', 'years': '2006-2010'},
            {'name': 'ACS 2009 1-Year', 'slug': 'acs2009_1yr', 'years': '2009'},
            {'name': 'ACS 2009 3-Year', 'slug': 'acs2009_3yr', 'years': '2007-2009'},
            {'name': 'ACS 2008 1-Year', 'slug': 'acs2008_1yr', 'years': '2008'},
            {'name': 'ACS 2008 3-Year', 'slug': 'acs2008_3yr', 'years': '2006-2008'},
            {'name': 'ACS 2007 1-Year', 'slug': 'acs2007_1yr', 'years': '2007'},
            {'name': 'ACS 2007 3-Year', 'slug': 'acs2007_3yr', 'years': '2005-2007'},
        ]

        # for the moment, filter to counties and smaller
        summary_level_options = SummaryLevel.objects.exclude(ancestors__isnull=True)\
            .filter(summary_level__gt='040')\
            .only('name','slug','summary_level')
        page_context.update({
            'summary_level_options': summary_level_options,
            'topic_demographic_filters': TOPIC_FILTERS['Demographics'],
            'topic_economic_filters': TOPIC_FILTERS['Economics'],
            'topic_housing_filters': TOPIC_FILTERS['Housing'],
            'topic_social_filters': TOPIC_FILTERS['Social'],
            'sumlev_standard_choices': SUMLEV_CHOICES['Standard'],
            'sumlev_legislative_choices': SUMLEV_CHOICES['Legislative'],
            'sumlev_school_choices': SUMLEV_CHOICES['Schools'],
            'acs_releases': ACS_RELEASES[:3],
        })

        return page_context

class ComparisonDataView(View):
    def get(self, *args, **kwargs):
        table_id = self.kwargs['table_id']
        descendant_sumlev = self.kwargs['descendant_sumlev']
        parent_id = self.kwargs['parent_id']
        format = self.kwargs['format']

        # hit our API (force to 5-year data for now)
        acs_release = 'acs2011_5yr'
        API_ENDPOINT = 'http://api.censusreporter.org/1.0/compare/%s/%s?sumlevel=%s&within=%s&geom=true' % (acs_release, table_id, descendant_sumlev, parent_id)
        r = requests.get(API_ENDPOINT)

        if not r.status_code == 200:
            raise Http404

        comparison_data = simplejson.loads(r.text, object_pairs_hook=OrderedDict)

        return render_json_to_response(comparison_data)<|MERGE_RESOLUTION|>--- conflicted
+++ resolved
@@ -319,13 +319,8 @@
         result['table_name'] = table_name
         result['topics'] = table_topics
         result['value'] = table_name
-<<<<<<< HEAD
         result['tokens'] = [word.lower().strip("() ") for word in table_name.split(' ') if word.lower() not in NLTK_STOPWORDS]
-        
-=======
-        result['tokens'] = [word.lower() for word in table_name.split(' ') if word.lower() not in NLTK_STOPWORDS]
-
->>>>>>> 4db8a737
+
         if obj_type == 'column':
             result['column_id'] = obj['column_id']
             result['column_name'] = obj['column_name']
@@ -345,7 +340,6 @@
         columns = Column.objects.filter(table__release = release)
         
         if q:
-<<<<<<< HEAD
             tables = tables.filter(Q(table_name__icontains = q) | Q(table_id__icontains = q))
             columns = columns.filter(Q(column_name__icontains = q) | Q(column_id = q) | Q(table__table_id = q))
 
@@ -368,28 +362,6 @@
         
         results.extend(tables_list)
         results.extend(columns_list)
-=======
-            tables = Table.objects.filter(Q(table_name__icontains = q) | Q(table_id__icontains = q))
-            tables = tables.filter(release = release)
-            if topics:
-                topic_list = unquote(topics).split(',')
-                for topic in topic_list:
-                    tables = tables.filter(topics__contains = topic)
-            tables = tables.values('table_id','table_name','topics')
-            tables_list = [self.format_result(table, 'table') for table in list(tables)]
-
-            columns = Column.objects.filter(Q(column_name__icontains = q) | Q(column_id = q) | Q(table__table_id = q))
-            columns = columns.filter(table__release = release)
-            if topics:
-                topic_list = unquote(topics).split(',')
-                for topic in topic_list:
-                    columns = columns.filter(table__topics__in = topics)
-            columns = columns.values('parent_table_id','table__table_name','table__topics','column_id','column_name')
-            columns_list = [self.format_result(column, 'column') for column in list(columns)]
-
-            results.extend(tables_list)
-            results.extend(columns_list)
->>>>>>> 4db8a737
 
         table = self.request.GET.get('table', None)
         if table:
