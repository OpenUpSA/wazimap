--- conflicted
+++ resolved
@@ -150,22 +150,6 @@
     def s3_keyname(self, geo_id):
         return '/1.0/data/profiles/%s.json' % geo_id
 
-<<<<<<< HEAD
-                if (sumlevel in raw['numerators']) and (sumlevel in raw['numerator_errors']):
-                    enhanced['numerator_errors'][sumlevel] = raw['numerator_errors'][sumlevel]
-
-                if len(enhanced['values']) >= (num_comparatives + 1):
-                    break
-
-            # replace data with enhanced version
-            for obj in ['values', 'index', 'error', 'error_ratio', 'numerators', 'numerator_errors']:
-                d[obj] = enhanced[obj]
-
-            api_data['geography']['comparatives'] = comparative_sumlevs
-
-        return api_data
-        
-=======
     def make_s3(self):
         if AWS_KEY and AWS_SECRET:
             s3 = S3Connection(AWS_KEY, AWS_SECRET)
@@ -202,27 +186,11 @@
         # store static version on S3
         s3_key.set_contents_from_file(memfile)
 
->>>>>>> 9d373f9b
     def get_context_data(self, *args, **kwargs):
         geography_id = self.geo_id
 
         s3_key = self.s3_profile_key(geography_id)
 
-<<<<<<< HEAD
-        if status_code == 200:
-            profile_data = simplejson.loads(r.text, object_pairs_hook=OrderedDict)
-            profile_data = self.enhance_api_data(profile_data)
-            page_context.update(profile_data)
-            
-            profile_data_json = SafeString(simplejson.dumps(profile_data, cls=LazyEncoder))
-            
-            page_context.update({
-                'profile_data_json': profile_data_json
-            })
-        elif status_code == 404 or status_code == 400:
-            error_data = simplejson.loads(r.text)
-            raise_404_with_messages(self.request, error_data)
-=======
         if s3_key and s3_key.exists():
             memfile = cStringIO.StringIO()
             s3_key.get_file(memfile)
@@ -235,7 +203,6 @@
             profile_data = simplejson.loads(profile_data_json)
             # Also mark it as safe for the charts on the profile
             profile_data_json = SafeString(profile_data_json)
->>>>>>> 9d373f9b
         else:
             profile_data = geo_profile(geography_id)
 
