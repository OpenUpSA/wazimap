jQuery.support.cors = true;

// navigation menu
$('#menu-toggle').on('click', function() {
    $('#menu').slideToggle(150);
})

// make table rows highlight-able. Not ideal to attach listener to `body`
// but we have some tables that are created by js after page load
$('body').on('click', 'tr', function(){
    $(this).toggleClass('highlight');
})

// attach browser dimensions for help with charts and tables
window.browserWidth = document.documentElement.clientWidth;
window.browserHeight = document.documentElement.clientHeight;

// usage: log('inside coolFunc', this, arguments);
// paulirish.com/2009/log-a-lightweight-wrapper-for-consolelog/
window.log = function(){
  log.history = log.history || [];   // store logs to an array for reference
  log.history.push(arguments);
  arguments.callee = arguments.callee.caller;
  if(this.console) console.log( Array.prototype.slice.call(arguments) );
};
// make it safe to use console.log always
(function(b){function c(){}for(var d="assert,count,debug,dir,dirxml,error,exception,group,groupCollapsed,groupEnd,info,log,markTimeline,profile,profileEnd,time,timeEnd,trace,warn".split(","),a;a=d.pop();)b[a]=b[a]||c})(window.console=window.console||{});

// prepare ajax spinners
$('body').append('<div id="body-spinner"></div>');
var spinnerTarget = document.getElementById('body-spinner'),
    spinner = new Spinner();
$(document).ajaxSend(function(event, request, settings) {
    spinner.spin(spinnerTarget);
});
$(document).ajaxComplete(function(event, request, settings) {
    spinner.stop();
});

<<<<<<< HEAD
=======
// standard mapping of summary level code to summary level name
var sumlevMap = {
    "010": {"name": "nation", "plural": "nations", "sumlev": "010", "size_sort": 1000,
            "children": ['020','030','040','050','060','140','150','160','250','310','500','610','620','860','950','960','970']},
    "020": {"name": "region", "plural": "regions", "sumlev": "020", "size_sort": 950,
            "children": ['030','040','050','060','140','150','160','250','310','500','610','620','860','950','960','970']},
    "030": {"name": "division", "plural": "divisions", "sumlev": "030", "size_sort": 900,
            "children": ['040','050','060','140','150','160','250','310','500','610','620','860','950','960','970']},
    "040": {"name": "state", "plural": "states", "sumlev": "040", "size_sort": 850,
            "children": ['050','060','140','150','160','250','310','500','610','620','860','950','960','970']},
    "050": {"name": "county", "plural": "counties", "sumlev": "050", "size_sort": 800,
            "children": ['060','140','150','160','500','610','620','860','950','960','970']},
    "060": {"name": "county subdivision", "plural": "county subdivisions", "sumlev": "060", "size_sort": 750,
            "children": ['140','150','160','250','310','500','610','620','860','950','960','970']},
    "140": {"name": "census tract", "plural": "census tracts", "sumlev": "140", "size_sort": 100,
            "children": ['150']},
    "150": {"name": "block group", "plural": "block groups", "sumlev": "150", "size_sort": 50,
            "children": []},
    "160": {"name": "place", "plural": "places", "sumlev": "160", "size_sort": 200,
            "children": ['140','150','860']},
    "170": {"name": "consolidated city", "plural": "consolidated cities", "sumlev": "170", "size_sort": 210,
            "children": []},
    "230": {"name": "Alaska native regional corporation", "plural": "Alaska native regional corporations", "sumlev": "230", "size_sort": 300,
            "children": []},
    "250": {"name": "native area", "plural": "native areas", "sumlev": "250", "size_sort": 300,
            "children": ['140','150','860']},
    "251": {"name": "tribal subdivision", "plural": "tribal subdivisions", "sumlev": "251", "size_sort": 290,
            "children": []},
    "256": {"name": "tribal tract", "plural": "tribal tracts", "sumlev": "256", "size_sort": 101,
            "children": []},
    "310": {"name": "metro area", "plural": "metro areas", "sumlev": "310", "size_sort": 825,
            "children": ['050','060','140','150','160','860']},
    "314": {"name": "metropolitan division", "plural": "metropolitan division", "sumlev": "314", "size_sort": 810,
            "children": []},
    "330": {"name": "combined statistical area", "plural": "combined statistical areas", "sumlev": "330", "size_sort": 845,
            "children": []},
    "335": {"name": "combined NECTA", "plural": "combined NECTAs", "sumlev": "335", "size_sort": 844,
            "children": []},
    "350": {"name": "NECTA", "plural": "NECTAs", "sumlev": "350", "size_sort": 824,
            "children": []},
    "364": {"name": "NECTA division", "plural": "NECTA divisions", "sumlev": "364",  "size_sort": 811,
            "children": []},
    "400": {"name": "urban area", "plural": "urban areas", "sumlev": "400", "size_sort": 820,
            "children": []},
    "500": {"name": "congressional district", "plural": "congressional districts", "sumlev": "500", "size_sort": 770,
            "children": ['050','060','140','150','160','860']},
    "610": {"name": "state house (upper)", "plural": "state houses (upper)", "sumlev": "610", "size_sort": 765,
            "children": ['050','060','140','150','160','860']},
    "620": {"name": "state house (lower)", "plural": "state houses (lower)", "sumlev": "620", "size_sort": 760,
            "children": ['050','060','140','150','160','860']},
    "795": {"name": "PUMA", "plural": "PUMAs", "sumlev": "795", "size_sort": 195,
            "children": []},
    "860": {"name": "ZIP code", "plural": "ZIP codes", "sumlev": "860", "size_sort": 125,
            "children": ['140','150']},
    "950": {"name": "school district (elementary)", "plural": "school districts (elementary)", "sumlev": "950", "size_sort": 145,
            "children": ['060','140','150','160','860']},
    "960": {"name": "school district (secondary)", "plural": "school districts (secondary)", "sumlev": "960", "size_sort": 150,
            "children": ['060','140','150','160','860']},
    "970": {"name": "school district (unified)", "plural": "school districts (unified)", "sumlev": "970", "size_sort": 155,
            "children": ['060','140','150','160','860']}
};

var releaseNames = {
    'acs2014_1yr': {'name': 'ACS 2014 1-year', 'years': '2014'},
    'acs2013_1yr': {'name': 'ACS 2013 1-year', 'years': '2013'},
    'acs2013_3yr': {'name': 'ACS 2013 3-year', 'years': '2011-2013'},
    'acs2013_5yr': {'name': 'ACS 2013 5-year', 'years': '2009-2013'},
    'acs2012_1yr': {'name': 'ACS 2012 1-year', 'years': '2012'},
    'acs2012_3yr': {'name': 'ACS 2012 3-year', 'years': '2010-2012'},
    'acs2012_5yr': {'name': 'ACS 2012 5-year', 'years': '2008-2012'}
};

>>>>>>> cd464425
// formatting utils
// format percentages and/or dollar signs
var valFmt = function(value, statType, disablePct) {
    if (value >= 0 && value !== null) {
        if (!disablePct && statType == 'percentage') {
            value += '%';
        } else if (statType == 'dollar') {
            value = '$' + commaFmt(value);
        } else {
            value = commaFmt(value);
        }
        return value;
    }
    return ''
}

// commas for human-friendly integers
var commaFmt = d3.format(",");

var capitalize = function(string) {
    return string.charAt(0).toUpperCase() + string.slice(1);
}

// underscore.string formatters
var escapeRegExp = function(str) {
  if (str == null) return '';
  return String(str).replace(/([.*+?^=!:${}()|[\]\/\\])/g, '\\$1');
}

var defaultToWhiteSpace = function(characters) {
  if (characters == null)
    return '\\s';
  else if (characters.source)
    return characters.source;
  else
    return '[' + escapeRegExp(characters) + ']';
}

var nativeTrim = String.prototype.trim;
var trim = function(str, characters) {
  if (str == null) return '';
  if (!characters && nativeTrim) return nativeTrim.call(str);
  characters = defaultToWhiteSpace(characters);
  return String(str).replace(new RegExp('\^' + characters + '+|' + characters + '+$', 'g'), '');
}

var dasherize = function(str) {
  return trim(str).replace(/([A-Z])/g, '-$1').replace(/[-_\s]+/g, '-').toLowerCase();
}

var slugify = function(str) {
  if (str == null) return '';

  var from = "ąàáäâãåæăćęèéëêìíïîłńòóöôõøśșțùúüûñçżź",
      to = "aaaaaaaaaceeeeeiiiilnoooooosstuuuunczz",
      regex = new RegExp(defaultToWhiteSpace(from), 'g');

  str = String(str).toLowerCase().replace(regex, function(c){
    var index = from.indexOf(c);
    return to.charAt(index) || '-';
  });

  return dasherize(str.replace(/[^\w\s-]/g, ''));
}

// math utils
var calcPct = function(numerator, denominator) {
    if (denominator == 0) {
        return 0
    } else if (numerator >= 0 && denominator > 0) {
        return Math.round(((numerator / denominator) * 100) * 10) / 10
    }
    return null
}

var calcPctMOE = function(numerator, denominator, numerator_moe, denominator_moe) {
    // From http://www.census.gov/acs/www/Downloads/handbooks/ACSGeneralHandbook.pdf
    if (denominator == 0) {
        return 0
    } else if (numerator >= 0 && denominator >= 0) {
        var estimated_ratio = (numerator / denominator),
            to_square_root = Math.pow(numerator_moe, 2) - (Math.pow(estimated_ratio, 2) * Math.pow(denominator_moe, 2));
            // "There are rare instances where this formula will fail—
            // the value under the square root will be negative. If that
            // happens, use the formula for derived ratios in the next
            // section which will provide a conservative estimate of
            // the MOE."
            if (to_square_root < 0) {
                to_square_root = Math.pow(numerator_moe, 2) + (Math.pow(estimated_ratio, 2) * Math.pow(denominator_moe, 2));
            }
            moe_ratio = Math.sqrt(to_square_root) / denominator;
        return Math.round((moe_ratio * 100) * 10) / 10
    }
    return null
}

var roundNumber = function(value, decimals) {
    var precision = (!!decimals) ? decimals : 0,
        factor = Math.pow(10, precision),
        value = Math.round(value * factor) / factor;
    
    return value;
}

var numberWithCommas = function(n, decimals) {
    var parts = roundNumber(n, decimals).toString().split(".");

    return parts[0].replace(/\B(?=(\d{3})+(?!\d))/g, ",") + (parts[1] ? "." + parts[1] : "");
}
// parseParams from https://gist.github.com/kares/956897#comment-802666
;!(function($) {
    var re = /([^&=]+)=?([^&]*)/g;
    var decode = function(str) {
        return decodeURIComponent(str.replace(/\+/g, ' '));
    };
    $.parseParams = function(query) {
        var params = {}, e;
        if (!query) {
            query = window.location.search;
        }
        if (query.substr(0, 1) == '?') {
            query = query.substr(1);
        }

        while (e = re.exec(query)) {
            var k = decode(e[1]);
            var v = decode(e[2]);
            if (params[k] !== undefined) {
                if (!$.isArray(params[k])) {
                    params[k] = [params[k]];
                }
                params[k].push(v);
            } else {
                params[k] = v;
            }
        }
        return params;
    };
})(jQuery);<|MERGE_RESOLUTION|>--- conflicted
+++ resolved
@@ -37,81 +37,6 @@
     spinner.stop();
 });
 
-<<<<<<< HEAD
-=======
-// standard mapping of summary level code to summary level name
-var sumlevMap = {
-    "010": {"name": "nation", "plural": "nations", "sumlev": "010", "size_sort": 1000,
-            "children": ['020','030','040','050','060','140','150','160','250','310','500','610','620','860','950','960','970']},
-    "020": {"name": "region", "plural": "regions", "sumlev": "020", "size_sort": 950,
-            "children": ['030','040','050','060','140','150','160','250','310','500','610','620','860','950','960','970']},
-    "030": {"name": "division", "plural": "divisions", "sumlev": "030", "size_sort": 900,
-            "children": ['040','050','060','140','150','160','250','310','500','610','620','860','950','960','970']},
-    "040": {"name": "state", "plural": "states", "sumlev": "040", "size_sort": 850,
-            "children": ['050','060','140','150','160','250','310','500','610','620','860','950','960','970']},
-    "050": {"name": "county", "plural": "counties", "sumlev": "050", "size_sort": 800,
-            "children": ['060','140','150','160','500','610','620','860','950','960','970']},
-    "060": {"name": "county subdivision", "plural": "county subdivisions", "sumlev": "060", "size_sort": 750,
-            "children": ['140','150','160','250','310','500','610','620','860','950','960','970']},
-    "140": {"name": "census tract", "plural": "census tracts", "sumlev": "140", "size_sort": 100,
-            "children": ['150']},
-    "150": {"name": "block group", "plural": "block groups", "sumlev": "150", "size_sort": 50,
-            "children": []},
-    "160": {"name": "place", "plural": "places", "sumlev": "160", "size_sort": 200,
-            "children": ['140','150','860']},
-    "170": {"name": "consolidated city", "plural": "consolidated cities", "sumlev": "170", "size_sort": 210,
-            "children": []},
-    "230": {"name": "Alaska native regional corporation", "plural": "Alaska native regional corporations", "sumlev": "230", "size_sort": 300,
-            "children": []},
-    "250": {"name": "native area", "plural": "native areas", "sumlev": "250", "size_sort": 300,
-            "children": ['140','150','860']},
-    "251": {"name": "tribal subdivision", "plural": "tribal subdivisions", "sumlev": "251", "size_sort": 290,
-            "children": []},
-    "256": {"name": "tribal tract", "plural": "tribal tracts", "sumlev": "256", "size_sort": 101,
-            "children": []},
-    "310": {"name": "metro area", "plural": "metro areas", "sumlev": "310", "size_sort": 825,
-            "children": ['050','060','140','150','160','860']},
-    "314": {"name": "metropolitan division", "plural": "metropolitan division", "sumlev": "314", "size_sort": 810,
-            "children": []},
-    "330": {"name": "combined statistical area", "plural": "combined statistical areas", "sumlev": "330", "size_sort": 845,
-            "children": []},
-    "335": {"name": "combined NECTA", "plural": "combined NECTAs", "sumlev": "335", "size_sort": 844,
-            "children": []},
-    "350": {"name": "NECTA", "plural": "NECTAs", "sumlev": "350", "size_sort": 824,
-            "children": []},
-    "364": {"name": "NECTA division", "plural": "NECTA divisions", "sumlev": "364",  "size_sort": 811,
-            "children": []},
-    "400": {"name": "urban area", "plural": "urban areas", "sumlev": "400", "size_sort": 820,
-            "children": []},
-    "500": {"name": "congressional district", "plural": "congressional districts", "sumlev": "500", "size_sort": 770,
-            "children": ['050','060','140','150','160','860']},
-    "610": {"name": "state house (upper)", "plural": "state houses (upper)", "sumlev": "610", "size_sort": 765,
-            "children": ['050','060','140','150','160','860']},
-    "620": {"name": "state house (lower)", "plural": "state houses (lower)", "sumlev": "620", "size_sort": 760,
-            "children": ['050','060','140','150','160','860']},
-    "795": {"name": "PUMA", "plural": "PUMAs", "sumlev": "795", "size_sort": 195,
-            "children": []},
-    "860": {"name": "ZIP code", "plural": "ZIP codes", "sumlev": "860", "size_sort": 125,
-            "children": ['140','150']},
-    "950": {"name": "school district (elementary)", "plural": "school districts (elementary)", "sumlev": "950", "size_sort": 145,
-            "children": ['060','140','150','160','860']},
-    "960": {"name": "school district (secondary)", "plural": "school districts (secondary)", "sumlev": "960", "size_sort": 150,
-            "children": ['060','140','150','160','860']},
-    "970": {"name": "school district (unified)", "plural": "school districts (unified)", "sumlev": "970", "size_sort": 155,
-            "children": ['060','140','150','160','860']}
-};
-
-var releaseNames = {
-    'acs2014_1yr': {'name': 'ACS 2014 1-year', 'years': '2014'},
-    'acs2013_1yr': {'name': 'ACS 2013 1-year', 'years': '2013'},
-    'acs2013_3yr': {'name': 'ACS 2013 3-year', 'years': '2011-2013'},
-    'acs2013_5yr': {'name': 'ACS 2013 5-year', 'years': '2009-2013'},
-    'acs2012_1yr': {'name': 'ACS 2012 1-year', 'years': '2012'},
-    'acs2012_3yr': {'name': 'ACS 2012 3-year', 'years': '2010-2012'},
-    'acs2012_5yr': {'name': 'ACS 2012 5-year', 'years': '2008-2012'}
-};
-
->>>>>>> cd464425
 // formatting utils
 // format percentages and/or dollar signs
 var valFmt = function(value, statType, disablePct) {
