--- conflicted
+++ resolved
@@ -169,7 +169,6 @@
                 }));
             }
 
-<<<<<<< HEAD
             // add imagery
             L.tileLayer('http://{s}.www.toolserver.org/tiles/bw-mapnik/{z}/{x}/{y}.png', {
               attribution: 'Map data &copy; <a href="http://openstreetmap.org">OpenStreetMap</a> contributors, <a href="http://creativecommons.org/licenses/by-sa/2.0/">CC-BY-SA</a>',
@@ -177,24 +176,6 @@
               maxZoom: 17
             }).addTo(comparison.map);
                 
-
-            // initial page load, make map with currently selected
-            // column (first column by default), and sumlev with the most
-            // geographies
-            if (document.location.hash.slice(0, 5) == '#col-') {
-                var col = document.location.hash.slice(5);
-                if (comparison.table.columns[col]) {
-                    comparison.chosenColumn = col;
-                }
-            }
-
-            if (!comparison.chosenColumn) {
-                comparison.chosenColumn = comparison.columnKeys[0];
-            }
-
-            comparison.changeMapControls();
-=======
->>>>>>> a4b027cc
             comparison.showChoropleth();
 
             comparison.sumlevSelector.fadeIn();
@@ -345,11 +326,7 @@
             comparison.trackEvent('Map View', 'Change display column', comparison.tableID);
 
             // update the URL
-<<<<<<< HEAD
-            document.location = '#col-' + comparison.chosenColumn;
-=======
             window.location = comparison.buildComparisonURL();
->>>>>>> a4b027cc
         });
     }
 
