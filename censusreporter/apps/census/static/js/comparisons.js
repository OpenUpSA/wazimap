/*
Pass in an options object, fetch data, get back a comparison view.

Comparison({
    tableID: '{{ table }}', # string
    dataFormat: '{{ data_format }}', # 'table' or 'distribution'
    geoIDs: '{{ geo_list }}', # an array
    primaryGeoID: '{{ primary_geo_id }}', # string
    topicSelect: '#topic-select',
    topicSelectContainer: '#query-topic-picker',
    dataHeader: '#header-container',
    dataWrapper: '#data-display',
    dataContainer: '#data-container'
})

This expects to have Underscore, D3 and jQuery.
*/

function Comparison(options) {

    var API_URL = typeof(CR_API_URL) != 'undefined' ? CR_API_URL : API_URL + 'http://api.censusreporter.org'; 

    var comparison = {
<<<<<<< HEAD
        tableSearchAPI: '/api/1.0/table',
        geoSearchAPI: '/place-search/json/',
        rootGeoAPI: 'http://api.censusreporter.org/1.0/geo/tiger2012/',
        dataAPI: '/api/1.0/data/show/latest'
=======
        tableSearchAPI: API_URL + '/1.0/table/search',
        geoSearchAPI: API_URL + '/1.0/geo/search',
        rootGeoAPI: API_URL + '/1.0/geo/tiger2013/',
        dataAPI: API_URL + '/1.0/data/show/latest'
>>>>>>> cd464425
    };

    comparison.init = function(options) {
        // establish our base vars
        comparison.tableID = options.tableID;
        comparison.dataFormat = options.dataFormat;
        comparison.geoIDs = options.geoIDs;
        comparison.primaryGeoID = options.primaryGeoID || ((comparison.geoIDs.length == 1) ? comparison.geoIDs[0] : null);
<<<<<<< HEAD
        comparison.chosenSumlevAncestorList = '';
=======
        comparison.chosenSumlevAncestorList = '010,020,030,040,050,060,160,250,310,500,610,620,860,950,960,970';
>>>>>>> cd464425
        // jQuery things
        comparison.$topicSelect = $(options.topicSelect);
        comparison.$topicSelectContainer = $(options.topicSelectContainer);
        comparison.$displayHeader = $(options.displayHeader);
        comparison.$displayWrapper = $(options.displayWrapper);
        comparison.$pageWrapper = $(options.pageWrapper) || $('.data-view');
        // D3 things
        comparison.headerContainer = d3.select(options.displayHeader);
        comparison.dataContainer = d3.select(options.dataContainer);
        comparison.aside = d3.select('aside');

        // add the "change table" widget and listener
        comparison.makeTopicSelectWidget();

        // go get the data
        comparison.getData();
        return comparison;
    }

    comparison.getData = function() {
        if (comparison.tableID && comparison.geoIDs) {
            var params = {
                table_ids: comparison.tableID,
                geo_ids: comparison.geoIDs.join(',')
            }
            $.getJSON(comparison.dataAPI, params)
                .done(function(results) {
                    comparison.data = comparison.cleanData(results);
                    comparison.addStandardMetadata();
                    comparison.makeDataDisplay();
                })
                .fail(function(xhr, textStatus, error) {
                    var message = $.parseJSON(xhr.responseText);
                    comparison.$displayWrapper.html('<h1>Error</h1><p class="message display-type clearfix"><span class="message-error">'+message.error+'</span></p>');
                });
        }
        return comparison;
    }

    comparison.addStandardMetadata = function() {
        // get any params from the hash
        comparison.makeHashObj();

        comparison.table = comparison.data.tables[comparison.tableID];
        comparison.release = comparison.data.release;
        comparison.values = comparison.data.data;
        comparison.thisSumlev = (!!comparison.primaryGeoID) ? comparison.primaryGeoID.split('-')[0] : null;
        comparison.statType = comparison.getStatType(),
        comparison.sortedPlaces = comparison.getSortedPlaces('name');

        comparison.denominatorColumn = (!!comparison.table.denominator_column_id) ? jQuery.extend({id: comparison.table.denominator_column_id}, comparison.table.columns[comparison.table.denominator_column_id]) : null;
        comparison.valueType = comparison.hash.valueType || 'percentage';
        comparison.valueType = (!!comparison.denominatorColumn) ? comparison.valueType : 'estimate';

        // prep the column keys and names
        if (!!comparison.denominatorColumn) {
            delete comparison.table.columns[comparison.denominatorColumn.id]
            // add percentage values to column data
            comparison.addPercentageDataValues();
        }
        comparison.columnKeys = _.keys(comparison.table.columns);
        comparison.prefixColumnNames(comparison.table.columns);

        // determine whether we have a primary geo to key off of
        if (!!comparison.primaryGeoID && !!comparison.data.geography[comparison.primaryGeoID]) {
            comparison.primaryGeoName = comparison.data.geography[comparison.primaryGeoID].name
        } else {
            // case where primaryGeoID is passed as param, but not part of data returned by API
            comparison.primaryGeoID = null
        }
        // validated list of geoIDs with data
        comparison.dataGeoIDs = _.keys(comparison.values);
        // create groupings of geoIDs by sumlev
        comparison.sumlevMap = comparison.makeSumlevMap();
        comparison.addToggleViewListener();
    }

    comparison.makeDataDisplay = function() {
        if (comparison.dataFormat == 'table') {
            comparison.makeGridDisplay();
        }
        if (comparison.dataFormat == 'map') {
            comparison.makeMapDisplay();
        }
        if (comparison.dataFormat == 'distribution') {
            comparison.makeDistributionDisplay();
        }
    }




    // BEGIN THE MAP-SPECIFIC THINGS
    comparison.makeMapDisplay = function() {
        var API_URL = typeof(CR_API_URL) != 'undefined' ? CR_API_URL : API_URL + 'http://api.censusreporter.org'; 

        // some extra setup for map view
        // for triggering overflow-y: visible on table search
        comparison.lockedParent = $('#map-controls').css('max-height', function() {
            return (document.documentElement.clientHeight - 40) + 'px';
        })

        comparison.showStandardMetadata();
        comparison.addMapMetadata();

        comparison.makeMapDataSelector();
        comparison.makeMapLegendContainer();
        comparison.makeMapSumlevSelector();

        // initial page load, make map with currently selected
        // column (first column by default)
        if (comparison.hash.column && comparison.table.columns[comparison.hash.column]) {
            comparison.chosenColumn = comparison.hash.column;
        } else {
            comparison.chosenColumn = comparison.columnKeys[0];
        }
        
<<<<<<< HEAD
        var allowMapDrag = (browserWidth > 480) ? true : false;
=======
        // initial page load, make map with currently selected
        // column (first column by default)
        if (comparison.hash.column && comparison.table.columns[comparison.hash.column]) {
            comparison.chosenColumn = comparison.hash.column;
        } else {
            comparison.chosenColumn = comparison.columnKeys[0];
        }

        var geoAPI = API_URL + "/1.0/geo/show/tiger2013?geo_ids=" + comparison.geoIDs.join(','),
            allowMapDrag = (browserWidth > 480) ? true : false;

        d3.json(geoAPI, function(error, json) {
            if (error) return console.warn(error);
>>>>>>> cd464425

        var mapDataLoaded = function(features) {
            comparison.geoFeatures = features;
            comparison.mergeMapData();

            // draw the base map
            if (comparison.map) {
                // in case we're redrawing without refresh
                comparison.map.remove();
            }
            comparison.map = L.map('slippy-map', {
                scrollWheelZoom: false,
                zoomControl: false,
                dragging: allowMapDrag,
                touchZoom: allowMapDrag
            });
            if (allowMapDrag) {
                comparison.map.addControl(new L.Control.Zoom({
                    position: 'topright'
                }));
            }

<<<<<<< HEAD
            // add imagery
            L.tileLayer('http://{s}.tile.openstreetmap.org/{z}/{x}/{y}.png', {
              attribution: 'Map data &copy; <a href="http://openstreetmap.org">OpenStreetMap</a> contributors, <a href="http://creativecommons.org/licenses/by-sa/2.0/">CC-BY-SA</a>',
              subdomains: 'abc',
              maxZoom: 17
            }).addTo(comparison.map);
                
=======
>>>>>>> cd464425
            comparison.showChoropleth();

            comparison.sumlevSelector.fadeIn();
            comparison.mapLegend.fadeIn();
            comparison.dataSelector.fadeIn();
<<<<<<< HEAD
        };

        comparison.loadMapData(mapDataLoaded);
        
=======
        })

>>>>>>> cd464425
        comparison.changeMapControls();
        comparison.addGeographyCompareTools();
        if (!!comparison.denominatorColumn) {
            comparison.addMapNumberToggle(comparison.showChoropleth);
        }

        return comparison;
    }

    comparison.addMapNumberToggle = function(redrawFunc) {
        d3.select('#number-toggles').remove();
        var toggleText = (comparison.valueType == 'estimate') ? 'Switch to percentages' : 'Switch to totals',
            toggleID = (comparison.valueType == 'estimate') ? 'show-percentage' : 'show-number',
            controlsList = d3.select('#header-container .metadata'),
            toggle = controlsList.append('li')
                    .attr('id', 'number-toggles')
                    .classed('tool-group', true)
                .append('a')
                    .classed('toggle-control', true)
                    .attr('id', toggleID)
                    .text(toggleText);

        comparison.addNumberToggleListener(comparison.showChoropleth);
    }

    comparison.addMapMetadata = function() {
        // add the metadata to the header box
        comparison.headerContainer.selectAll('.metadata').remove();
        var headerMetadataContainer = comparison.headerContainer.append('ul')
                .classed('metadata', true);
        headerMetadataContainer.append('li')
                .classed('bigger', true)
                .text('Table '+ comparison.tableID);
        headerMetadataContainer.append('li')
                .classed('bigger', true)
                .text(comparison.release.name);
        headerMetadataContainer.append('li')
                .html('<a id="change-table" href="#">Change table</a>');

        comparison.headerContainer.selectAll('.caption').remove();
        comparison.headerContainer.append('p')
                .classed('caption', true)
            .append('span')
                .classed('caption-group', true)
                .html('<strong>Table universe:</strong> '+ comparison.table.universe);
    }

    comparison.makeMapLegendContainer = function() {
        // add container for dynamically-built legend
        comparison.headerContainer.selectAll('.legend-bar').remove();
        comparison.legendContainer = comparison.headerContainer.append('div')
                .classed('legend-bar', true)
            .append('div')
                .classed('tool-group', true)
                .attr('id', 'map-legend')
            .append('ul')
                .classed('quantile-legend', true);

        comparison.mapLegend = $('#map-legend');
    }

    comparison.makeMapDataSelector = function() {
        // add the "show column" picker
        comparison.headerContainer.select('#column-select').remove();
        var dataSelector = comparison.headerContainer.append('div')
                .classed('tool-group clearfix', true)
                .attr('id', 'column-select');

        dataSelector.append('h2')
                .classed('list-header', true)
                .text('Show column');

        var chosen = dataSelector.append('div')
                .classed('item-chosen', true)
                .attr('id', 'column-picker');

        var chosenTitle = chosen.append('h3')
                .classed('item-chosen-title', true);

        chosenTitle.append('i')
                .classed('fa fa-chevron-circle-down', true);

        chosenTitle.append('span')
                .attr('id', 'column-title-chosen');

        var chosenChoices = chosen.append('div')
                .classed('item-choices', true)
            .append('ul')
                .classed('filter-list clearfix', true)
                .attr('id', 'column-picker-choices');

        var makeColumnChoice = function(columnKey) {
            var columnData = comparison.table.columns[columnKey];
            var choice = '<li class="indent-'+columnData.indent+'">';
            if (columnKey.indexOf('.') != -1) {
                choice += '<span class="label">'+columnData.name+'</span>';
            } else {
                choice += '<a href="#" id="column-select-'+columnKey+'" data-value="'+columnKey+'" data-full-name="'+columnData.prefixed_name+'">'+columnData.name+'</a>'
            }
            choice += '</li>';

            return choice;
        }

        var columnChoices = d3.select('#column-picker-choices');
        columnChoices.selectAll("li")
                .data(comparison.columnKeys)
            .enter().append("li")
                .html(function(d) {
                    return makeColumnChoice(d);
                });

        if (!!comparison.denominatorColumn) {
            var columnChoiceDenominator = '<li class="indent-'+comparison.denominatorColumn.indent+'"><span class="label">'+comparison.denominatorColumn.name+'</span></li>';
            columnChoices.insert('li', ':first-child')
                .html(columnChoiceDenominator);
        }

        // set up dropdown listener for changing data column
        comparison.dataSelector = $('#column-select');
        comparison.dataSelector.on('click', '.item-chosen', function(e) {
            e.preventDefault();
            var chosenGroup = $(this);
            chosenGroup.toggleClass('open');
            chosenGroup.find('i[class^="fa "]').toggleClass('fa-chevron-circle-down fa-chevron-circle-up');
            comparison.trackEvent('Map View', 'Open column selector', '');
        });
        comparison.dataSelector.on('click', 'a', function(e) {
            e.preventDefault();
            e.stopPropagation();
            var selected = $(this);
            comparison.chosenColumn = selected.data('value');
            comparison.dataSelector.find('a').removeClass('option-selected');
            selected.addClass('option-selected');
            var chosenGroup = $(this).closest('.item-chosen');
            chosenGroup.toggleClass('open');
            comparison.changeMapControls();
            comparison.showChoropleth();
            comparison.trackEvent('Map View', 'Change display column', comparison.tableID);

            // update the URL
            window.location = comparison.buildComparisonURL();
        });
    }

    comparison.makeMapSumlevSelector = function() {
        // add the "change summary level" picker

        comparison.sortedSumlevList = comparison.makeSortedSumlevMap(comparison.sumlevMap);
        if (comparison.hash.sumlev && sumlevMap[comparison.hash.sumlev]) {
<<<<<<< HEAD
            comparison.chosenSumlev = comparison.hash.sumlev;
=======
            comparison.chosenSumlev = comparison.hash.sumlev || comparison.sortedSumlevList[0]['sumlev'];
>>>>>>> cd464425
        } else {
            comparison.chosenSumlev = comparison.sortedSumlevList[0]['sumlev'];
        }

        comparison.headerContainer.select('#sumlev-select').remove();
        var sumlevSelector = comparison.headerContainer.append('div')
                .classed('tool-group clearfix', true)
                .attr('id', 'sumlev-select');

        sumlevSelector.append('h2')
                .classed('list-header', true)
                .text('Show summary level');

        var chosen = sumlevSelector.append('div')
                .classed('item-chosen', true)
                .attr('id', 'sumlev-picker');

        var chosenTitle = chosen.append('h3')
                .classed('item-chosen-title', true);

        chosenTitle.append('i')
                .classed('fa fa-chevron-circle-down', true);

        chosenTitle.append('span')
                .attr('id', 'sumlev-title-chosen');

        var chosenChoices = chosen.append('div')
                .classed('item-choices', true)
            .append('ul')
                .classed('filter-list clearfix', true)
                .attr('id', 'sumlev-picker-choices');

        var sumlevChoices = d3.select('#sumlev-picker-choices');
        sumlevChoices.selectAll("li")
                .data(comparison.sortedSumlevList)
            .enter().append("li")
                .classed("indent-1", true)
                .html(function(d) {
                    var thisName = (d.name.name == 'nation') ? 'nation' : d.name.plural;
                    return '<a href="#" id="sumlev-select-'+d.sumlev+'" data-value="'+d.sumlev+'">'+comparison.capitalize(thisName)+'</a>';
                });

        // set up dropdown listener for changing summary level
        comparison.sumlevSelector = $('#sumlev-select');
        comparison.sumlevSelector.on('click', '.item-chosen', function(e) {
            e.preventDefault();
            var chosenGroup = $(this);
            chosenGroup.toggleClass('open');
            chosenGroup.find('i[class^="fa "]').toggleClass('fa-chevron-circle-down fa-chevron-circle-up');
            comparison.trackEvent('Map View', 'Open summary level selector', '');
        });
        comparison.sumlevSelector.on('click', 'a', function(e) {
            e.preventDefault();
            e.stopPropagation();
            var selected = $(this);
            comparison.chosenSumlev = selected.data('value');
            comparison.sumlevSelector.find('a').removeClass('option-selected');
            selected.addClass('option-selected');
            var chosenGroup = $(this).closest('.item-chosen');
            chosenGroup.toggleClass('open');
            comparison.changeMapControls();
            comparison.makeChosenGeoList();
            comparison.showChoropleth();
            comparison.trackEvent('Map View', 'Change summary level', comparison.chosenSumlev);
<<<<<<< HEAD

=======
            
>>>>>>> cd464425
            window.location = comparison.buildComparisonURL();
        });
    }

    comparison.changeMapControls = function() {
        // rebuild map controls with new data on select menu change
        var columnTitle = comparison.table.columns[comparison.chosenColumn]['prefixed_name'];
        d3.select("#column-title-chosen").text(columnTitle);
        var sumlevTitle = comparison.sumlevMap[comparison.chosenSumlev]['name']['plural'];
        d3.select("#sumlev-title-chosen").text(comparison.capitalize(sumlevTitle));
    }

    comparison.makeMapLabel = function(feature, column) {
        if (!!feature.properties.data) {
            var thisValue = feature.properties.data.estimate[column],
                thisValueMOE = feature.properties.data.error[column],
                thisIsValue = !!thisValue && comparison.valueType == 'estimate',
                thisPct = (!!comparison.denominatorColumn) ? feature.properties.data.percentage[column] : null,
                thisPctMOE = (!!comparison.denominatorColumn) ? feature.properties.data.percentage_error[column] : null,
                thisIsPct = !!thisPct && comparison.valueType == 'percentage',
                label = '<span class="label-title">' + feature.properties.name + '</span>',
                pctLabel = '',
                valLabel = '',
                strLabelNumbers;

            if (!!thisPct) {
                var openParen = (thisIsValue) ? '(' : '',
                    closeParen = (thisIsValue) ? ')' : '';
                pctLabel = '<span class="inline-stat">' + openParen + valFmt(thisPct, 'percentage');
                pctLabel += '<span class="context">&plusmn;' + valFmt(thisPctMOE, 'percentage') + '</span>';
                pctLabel += closeParen + '</span>';
            }
            if (!!thisValue) {
                var openParen = (thisIsPct) ? '(' : '',
                    closeParen = (thisIsPct) ? ')' : '';
                valLabel = '<span class="inline-stat">' + openParen + valFmt(thisValue, comparison.statType);
                valLabel += '<span class="context">&plusmn;' + valFmt(thisValueMOE, comparison.statType) + '</span>';
                valLabel += closeParen + '</span>';
            }

            strLabelNumbers = (thisIsPct) ? pctLabel + valLabel : valLabel + pctLabel;
            label += '<span class="name">' + comparison.table.columns[column]['prefixed_name'] + '</span>';
            label += '<span class="value">' + strLabelNumbers + '</span>';
        }
        return label;
    }

    comparison.mergeMapData = function() {
        // add table data to each geography's properties
        _.each(comparison.geoFeatures, function(e) {
            e.properties.data = comparison.values[e.properties.geoid][comparison.tableID];
        })
    }

    comparison.showChoropleth = function() {
        // build map based on specific column of data
        if (comparison.featureLayer) {
            comparison.map.removeLayer(comparison.featureLayer);
        }

        var viewGeoData = _.filter(comparison.geoFeatures, function(g) {
            var thisSumlev = g.properties.geoid.split('-')[0];
            return thisSumlev == comparison.chosenSumlev;
        })

        var values = d3.values(viewGeoData).map(function(d) {
            return d.properties.data[comparison.valueType][comparison.chosenColumn];
        });


        // create the legend
        var quintileColors = ['#fcbba1', '#fc9272', '#fb6a4a', '#de2d26', '#a50f15'];
        var buildLegend = function(colors) {
            var scaleStops = (values.length >= 5) ? 5 : values.length;

            comparison.quantize = d3.scale.quantile()
                .domain([d3.min(values), d3.max(values)])
                .range(d3.range(scaleStops));

            colors = _.last(colors, scaleStops);
            comparison.colors = colors.slice(0);
            colors.unshift(null);

            comparison.legendContainer.selectAll('li').remove();
            comparison.legendContainer.selectAll('li')
                    .data(colors)
                .enter().append('li')
                    .style('background-color', function(d) { if (d) { return d }})
                    .classed('empty', function(d) { return (d == null) })
                .append('span')
                    .classed('quantile-label', true);
        }
        buildLegend(quintileColors);

        // add the actual label values
        var labelData = comparison.quantize.quantiles().slice(0),
            min = d3.min(values),
            max = d3.max(values),
            precision = (max <= 1) ? 2 : 1;

        // cases like Gini Index aren't pct, but range display needs decimals
        if (comparison.valueType != 'percentage') {
            precision = (max <= 1) ? 2 : (max <= 10) ? 1 : 0;
        }
        
        labelData.unshift(min);
        labelData.push(max);
        
        var legendLabels = d3.select("#map-legend")
            .selectAll("span")
            .data(labelData)
            .text(function(d){
                if (typeof(d) != 'undefined') {
                    if (comparison.valueType == 'percentage') {
                        return roundNumber(d, precision) + '%';
                    } else {
                        var prefix = (comparison.statType == 'dollar') ? '$' : '';
                        return prefix + numberWithCommas(d, precision);
                    }
                }
            });

        var styleFeature = function(feature) {
            return {
                fillColor: comparison.colors[
                    comparison.quantize(feature.properties.data[comparison.valueType][comparison.chosenColumn])
                ],
                weight: 1.0,
                opacity: 1.0,
                color: '#fff',
                fillOpacity: .90
            };
        }

        comparison.featureLayer = L.geoJson(viewGeoData, {
            style: styleFeature,
            onEachFeature: function(feature, layer) {
                var label = comparison.makeMapLabel(feature, comparison.chosenColumn);
                layer.bindLabel(label, {className: 'hovercard', direction: 'auto'});
                layer.on('click', function() {
                    comparison.trackEvent('Map View', 'Click to visit geo detail page', feature.properties.name);
                    window.location.href = '/profiles/' + feature.properties.geoid;
                });
            }
        });
        comparison.map.addLayer(comparison.featureLayer);
        var objBounds = comparison.featureLayer.getBounds();
        if (comparison.chosenSumlev === '040') {
            var geoIDList = _.map(viewGeoData, function(g) {
                return g.properties.geoid
            })
            if ((_.indexOf(geoIDList, '04000US02') > -1) || (_.indexOf(geoIDList, '04000US15') > -1)) {
                objBounds = L.latLngBounds(L.latLng(17.831509, -179.231086), L.latLng(71.4410, -66.9406));
            }
        }

        if (browserWidth > 768) {
            var z,
                targetWidth = browserWidth - 100,
                targetHeight = browserHeight - 100;
            for(z = 16; z > 2; z--) {
                var swPix = comparison.map.project(objBounds.getSouthWest(), z),
                    nePix = comparison.map.project(objBounds.getNorthEast(), z),
                    pixWidth = Math.abs(nePix.x - swPix.x),
                    pixHeight = Math.abs(nePix.y - swPix.y);
                if (pixWidth < targetWidth && pixHeight < targetHeight) {
                    break;
                }
            }
            comparison.map.setView(objBounds.getCenter(), z);
            if (browserWidth < 1600) {
                comparison.map.panBy([-200, 0], {animate: false});
            }
        } else {
            comparison.map.fitBounds(objBounds);
        }
    }
    // DONE WITH THE MAP-SPECIFIC THINGS




    // BEGIN THE GRID-SPECIFIC THINGS
    comparison.makeGridDisplay = function() {
        comparison.showStandardMetadata();
        comparison.addContainerMetadata();

        comparison.addGridControls();
        comparison.makeGridHeader();
        comparison.makeGridRows();

        comparison.addGeographyCompareTools();
        comparison.lockVisibleGeoControls();

        return comparison;
    }

    comparison.makeGridHeader = function() {
        comparison.gridData = comparison.gridData || {};

        var gridHeaderBits = ['<i class="fa fa-long-arrow-right"></i>Column'];
        comparison.sortedPlaces.forEach(function(g) {
            var geoID = g.geoID,
                geoName = (comparison.data.geography[geoID]) ? comparison.data.geography[geoID].name : 'N/A';
            gridHeaderBits.push('<a href="/profiles/' + geoID + '">' + geoName + '</a>');
        })

        comparison.gridData.Head = [gridHeaderBits];
    }

    comparison.makeGridRows = function() {
        comparison.gridData = comparison.gridData || {};
        var truncatedName = function(name) {
            return (name.length > 50) ? name.substr(0,50) + "..." : name;
        }

        // build the columns
        var gridRows = [];
        _.each(comparison.table.columns, function(v, k) {
            var gridRowBits = ['<div class="name indent-' + v.indent + '" data-full-name="' + v.name + '" title="' + k + '">' + truncatedName(v.name) + '</div>'];

            comparison.sortedPlaces.forEach(function(g) {
                var geoID = g.geoID,
                    thisRow = comparison.values[geoID][comparison.tableID],
                    thisValue = (comparison.valueType == 'estimate') ? thisRow.estimate[k] : thisRow.percentage[k],
                    thisValueMOE = (comparison.valueType == 'estimate') ? thisRow.error[k] : thisRow.percentage_error[k],
                    thisFmt = (comparison.valueType == 'percentage') ? 'percentage' : comparison.statType,
                    gridRowCol = '';

                // add raw numbers
                if (thisValue >= 0) {
                    gridRowCol += '<span class="value number">' + valFmt(thisValue, thisFmt) + '</span>';
                    gridRowCol += '<span class="context number">&plusmn;' + valFmt(thisValueMOE, thisFmt) + '</span>';
                }
                gridRowBits.push(gridRowCol);
            })
            gridRows.push(gridRowBits);
        })

        comparison.gridData.Body = gridRows;
        comparison.showGrid();
    }

    comparison.showGrid = function() {
        comparison.resultsContainerID = 'data-results';
        comparison.dataContainer.selectAll('#'+comparison.resultsContainerID).remove();

        // add empty container for the grid
        comparison.dataContainer.append('div')
            .classed('data-drawer grid', true)
            .attr('id', comparison.resultsContainerID)
            .style('height', '100%')
            .style('width', '100%')
            .style('overflow', 'hidden');

        // send comparison.gridData through Grid.js and into grid container
        comparison.grid = new Grid(comparison.resultsContainerID, {
            srcType: "json",
            srcData: comparison.gridData,
            allowColumnResize: true,
            fixedCols: 1,
            onResizeColumn: function() {
                $('.name').text(function() { return $(this).data('full-name') })
            }
        });

        // add hover listeners for grid rows
        comparison.$displayWrapper.on('mouseover', '.g_BR', function(e) {
            var thisClass = $(this).attr('class').split(' ');
            var thisRow = $.grep(thisClass, function(c) {
                return c.substr(0,3) == 'g_R';
            });
            $('.'+thisRow+':not(.g_HR)').addClass('hover');
        });

        comparison.$displayWrapper.on('mouseleave', '.g_BR', function(e) {
            var thisClass = $(this).attr('class').split(' ');
            var thisRow = $.grep(thisClass, function(c) {
                return c.substr(0,3) == 'g_R';
            });
            $('.'+thisRow+':not(.g_HR)').removeClass('hover');
        });

        comparison.$displayWrapper.on('click', '.g_BR', function(e) {
            var thisClass = $(this).attr('class').split(' ');
            var thisRow = $.grep(thisClass, function(c) {
                return c.substr(0,3) == 'g_R';
            });
            $('.'+thisRow+':not(.g_HR)').toggleClass('highlight');
            comparison.trackEvent('Table View', 'Click to toggle row highlight', '');
        });

        // be smart about fixed height
        comparison.dataDisplayHeight = $('#data-results').height()+20;
        comparison.setResultsContainerHeight();
        $(window).resize(comparison.setResultsContainerHeight);
    }

    comparison.addGridControls = function() {
        if (!!comparison.denominatorColumn) {
            comparison.addNumberToggles(comparison.makeGridRows);
        }

        var notes = d3.select('#tool-notes');
        notes.selectAll('#tool-instructions').remove();
        notes.append('div')
            .classed('tool-group', true)
            .attr('id', 'tool-instructions')
            .text('Click a row to highlight');
    }
    // DONE WITH THE GRID-SPECIFIC THINGS




    // BEGIN THE DISTRIBUTION-SPECIFIC THINGS
    comparison.makeDistributionDisplay = function() {
        comparison.showStandardMetadata();
        comparison.addContainerMetadata();

        comparison.addDistributionControls();
        comparison.showDistributionCharts();

        comparison.addGeographyCompareTools();
        comparison.lockVisibleGeoControls();

        return comparison;
    }

    comparison.makeDistributionChartData = function() {
        comparison.charts = {};
        comparison.chartColumnData = {};

        // build chart data for each column in the table
        _.each(comparison.table.columns, function(v, k) {
            // ignore label columns
            if (k.indexOf('.') != -1) { return; }

            comparison.chartColumnData[k] = {
                column: k,
                prefixed_name: v.prefixed_name,
                geographies: {}
            };

            var valuesList = _.map(comparison.values, function(g) { return g[comparison.tableID][comparison.valueType][k] });
            comparison.chartColumnData[k].minValue = d3.min(valuesList);
            comparison.chartColumnData[k].maxValue = d3.max(valuesList);
            comparison.chartColumnData[k].valuesRange = comparison.chartColumnData[k].maxValue - comparison.chartColumnData[k].minValue;
            comparison.chartColumnData[k].medianValue = roundNumber(d3.median(valuesList), 2);

            comparison.chartColumnData[k].xScale = d3.scale.linear()
                .range([0, 100])
                .domain([comparison.chartColumnData[k].minValue, comparison.chartColumnData[k].maxValue]);
            comparison.chartColumnData[k].medianPctOfRange = roundNumber(comparison.chartColumnData[k].xScale(comparison.chartColumnData[k].medianValue), 1);

            comparison.sortedPlaces.forEach(function(g) {
                var geoID = g.geoID,
                    thisValue = comparison.values[geoID][comparison.tableID].estimate[k],
                    thisValueMOE = comparison.values[geoID][comparison.tableID].error[k],
                    thisPct = (!!comparison.denominatorColumn) ? comparison.values[geoID][comparison.tableID].percentage[k] : null,
                    thisPctMOE = (!!comparison.denominatorColumn) ? comparison.values[geoID][comparison.tableID].percentage_error[k] : null;

                comparison.chartColumnData[k].geographies[geoID] = {
                    name: comparison.data.geography[geoID].name,
                    estimate: thisValue,
                    estimate_moe: thisValueMOE,
                    percentage: thisPct,
                    percentage_moe: thisPctMOE,
                    geoID: geoID
                }
            })
        })
    }

    comparison.showDistributionCharts = function() {
        comparison.dataContainer.selectAll('section').remove();
        comparison.makeDistributionChartData();

        comparison.chartDisplayFmt = (comparison.valueType == 'percentage') ? 'percentage' : comparison.statType;

        _.each(comparison.chartColumnData, function(v, k) {
            comparison.charts[k] = comparison.dataContainer.append('section')
                    .attr('class', 'coal-chart-container')
                    .attr('id', 'coal-chart-'+k)

            comparison.charts[k].append('h2')
                    .attr('id', k)
                    .html('<a class="permalink" href="#'+k+'">'+v.prefixed_name+' <i class="fa fa-link"></i></a>');

            var chart = comparison.charts[k].append('ul')
                .attr('class', 'coal-chart');

            chart.append('li')
                .attr('class', 'tick-mark tick-mark-min')
                .html('<span><b>Min:</b> '+valFmt(v.minValue, comparison.chartDisplayFmt)+'</span>');

            chart.append('li')
                .attr('class', 'tick-mark')
                .attr('style', 'left:'+v.medianPctOfRange+'%;')
                .html(function() {
                    var marginTop = (v.medianPctOfRange < 12 || v.medianPctOfRange > 88) ? 'margin-top:38px;' : '';
                    return '<span style="'+marginTop+'"><b>Median:</b> '+valFmt(v.medianValue, comparison.chartDisplayFmt)+'</span>';
                });

            chart.append('li')
                .attr('class', 'tick-mark tick-mark-max')
                .html('<span><b>Max:</b> '+valFmt(v.maxValue, comparison.chartDisplayFmt)+'</span>');

            var chartPoints = chart.selectAll('.chart-point')
                    .data(d3.values(v.geographies))
                .enter().append('li')
                    .classed('chart-point', true)
                    .style('left', function(d) {
                        return roundNumber(v.xScale(d[comparison.valueType]), 1)+'%';
                    });
<<<<<<< HEAD
                    
=======

>>>>>>> cd464425
            var chartPointCircles = chartPoints.append('span')
                    .attr('class', 'point')
                    .attr('data-index', function(d) {
                        return 'geography-'+d.geoID;
                    });

            comparison.makeDistributionLabels(chartPointCircles);
        })

        // set up the chart point listeners
        comparison.coalCharts = $('.coal-chart');
        comparison.coalChartPoints = $('.coal-chart .point');

        comparison.coalCharts.on('mouseover', '.point', function(e) {
            var chosenIndex = $(this).data('index'),
                filteredPoints = comparison.coalChartPoints.filter('[data-index='+chosenIndex+']');

            filteredPoints.addClass('hovered');
            filteredPoints.children('span').css('display', 'block');
        })
        comparison.coalCharts.on('mouseout', '.point', function(e) {
            comparison.coalChartPoints.removeClass('hovered');
            comparison.coalChartPoints.children('span').removeAttr('style');
        })
        comparison.coalCharts.on('click', '.point', function(e) {
            // allow clicking on the hovercard link
            if (e.target.tagName == 'A') return;
            e.preventDefault();
            comparison.toggleSelectedDistributionPoints($(this).data('index'));
            comparison.trackEvent('Distribution View', 'Click to toggle point highlight', '');
        })
    }

    comparison.makeDistributionLabels = function(points) {
        var chartPointLabels = points.append('span')
                .classed('hovercard', true);
                
        chartPointLabels.append('a')
                .classed('label-title', true)
                .attr('href', function(d) { return '/profiles/' + d.geoID + '/'; })
                .text(function(d) { return d.name });

        var addPct = function() {
            if (!!comparison.denominatorColumn) {
                chartPointLabels.append('span')
                        .classed('value', true)
                        .text(function(d) { return valFmt(d.percentage, 'percentage') })
                    .append('span')
                        .classed('context', true)
                        .html(function(d) { return '&plusmn;' + valFmt(d.percentage_moe, 'percentage') });
            }
        }
        var addEst = function() {
            chartPointLabels.append('span')
                    .classed('value', true)
                    .text(function(d) { return valFmt(d.estimate, comparison.statType) })
                .append('span')
                    .classed('context', true)
                    .html(function(d) { return '&plusmn;' + valFmt(d.estimate_moe, comparison.statType) });
        }

        if (comparison.valueType == 'percentage') {
            addPct();
            addEst();
        } else {
            addEst();
            addPct();
        }
    }

    comparison.addDistributionControls = function() {
        var notes = d3.select('#tool-notes');
        if (!!comparison.denominatorColumn) {
            comparison.addNumberToggles(comparison.showDistributionCharts);
        }

        notes.selectAll('#picker-group').remove();
        var placeSelect = notes.append('div')
                .attr('id', 'picker-group')
                .classed('tool-group', true)
                .text('Find ')
            .append('select')
                .attr('id', 'coal-picker');

        // add the geography select options
        // select2 needs an empty option first for placeholder
        placeSelect.append('option');
        placeSelect.selectAll('.geo')
                .data(comparison.sortedPlaces)
            .enter().append('option')
                .classed('geo', true)
                .attr('value', function(d) {
                    return 'geography-'+d.geoID;
                })
                .text(function(d) { return d.name });

        // add the place picker to highlight points on charts
        var placePicker = $('#coal-picker');
        placePicker.select2({
            placeholder: 'Select a geography',
            width: 'resolve'
        });
        placePicker.on('change', function(e) {
            comparison.toggleSelectedDistributionPoints($(this).val());
            comparison.trackEvent('Distribution View', 'Use dropdown to toggle point highlight', '');
        })

        // color scale for locked chart points
        comparison.colorScale = chroma.scale('RdYlBu').domain([0,6]);
        comparison.colorIndex = 0;
    }

    comparison.toggleSelectedDistributionPoints = function(chosenIndex) {
        var filteredPoints = comparison.coalChartPoints.filter('[data-index='+chosenIndex+']');
        // if adding a new selection, pick next color in scale
        if (!filteredPoints.hasClass('selected')) {
            targetColor = comparison.colorScale((comparison.colorIndex+=1) % 6);
        }
        filteredPoints.toggleClass('selected').removeAttr('style').filter('.selected').css({
            'background-color': targetColor.hex(),
            'border-color': targetColor.darken(20).hex()
        });
    }
    // DONE WITH THE DISTRIBUTION-SPECIFIC THINGS




    // utilities and standard comparison tools
    comparison.showStandardMetadata = function() {
        // fill in some metadata and instructions
        d3.select('#table-universe').html('<strong>Table universe:</strong> ' + comparison.table.universe);
        comparison.aside.selectAll('.hidden')
            .classed('hidden', false);
        d3.select('#table-title').remove();
        comparison.headerContainer.append('h1')
            .attr('id', 'table-title')
            .text(comparison.table.title);

        // for long table titles, bump down the font size
        if (comparison.table.title.length > 160) {
            comparison.headerContainer.select('h1')
                .style('font-size', '1.6em');
        }
    }

    comparison.addContainerMetadata = function() {
        // tableID and change table link
        //comparison.$displayWrapper.find('h1').text('Table ' + comparison.tableID)
        //    .append('<a href="#" id="change-table">Change</a>');
        comparison.$displayWrapper.find('h2.header-for-columns').text(comparison.release.name);
    }

    comparison.addPercentageDataValues = function() {
        _.each(comparison.values, function(e) {
            var thisData = e[comparison.tableID];
            thisData.percentage = {};
            thisData.percentage_error = {};
            _.each(_.keys(comparison.table.columns), function(k) {
                var thisValue = thisData.estimate[k],
                    thisValueMOE = thisData.error[k],
                    thisDenominator = thisData.estimate[comparison.denominatorColumn.id],
                    thisDenominatorMOE = thisData.error[comparison.denominatorColumn.id];

                thisData.percentage[k] = calcPct(thisValue, thisDenominator);
                thisData.percentage_error[k] = calcPctMOE(thisValue, thisDenominator, thisValueMOE, thisDenominatorMOE);
            })
        })
    }

    // typeahead autocomplete setup
    comparison.topicSelectEngine = new Bloodhound({
        datumTokenizer: function(d) {
            var fields = [
                d.title,
                d.table_id,
            ];
            _.each(d.columns, function(col) {
                fields.push(col.name);
            });

            return Bloodhound.tokenizers.whitespace(fields.join(' '));
        },
        queryTokenizer: Bloodhound.tokenizers.whitespace,
        limit: 50,
        prefetch: {
            url: comparison.tableSearchAPI,
        },
    });

    comparison.makeTopicSelectWidget = function() {
        comparison.topicSelectEngine.initialize();

        var element = comparison.$topicSelect;

        element.typeahead('destroy');
        element.typeahead({
            autoselect: true,
            highlight: false,
            hint: false,
            minLength: 1
        }, {
            name: 'topics',
            displayKey: 'simple_table_name',
            source: comparison.topicSelectEngine.ttAdapter(),
            templates: {
                suggestion: Handlebars.compile(
                    [
                        '{{#if table_id}}<h5 class="result-type">Table {{table_id}}</h5>{{/if}}',
                        '<p class="result-name">{{title}}</p>',
                    ].join('')
                )
            }
        });

        element.on('typeahead:selected', function(obj, datum) {
            comparison.tableID = datum['table_id'];
            if (!!comparison.tableID) {
                comparison.trackEvent(comparison.capitalize(comparison.dataFormat)+' View', 'Change table', comparison.tableID);

                window.location = comparison.buildComparisonURL();
            }
        });

        // standard listeners
        comparison.$pageWrapper.on('click', '#change-table, #cancel-search', function(e) {
            e.preventDefault();
            comparison.toggleTableSearch();
            comparison.trackEvent(comparison.capitalize(comparison.dataFormat)+' View', 'Toggle table search', '');
        });

        return comparison;
    }

    comparison.geoSelectEngine = new Bloodhound({
        datumTokenizer: function(d) { return Bloodhound.tokenizers.whitespace(d.full_name); },
        queryTokenizer: Bloodhound.tokenizers.whitespace,
        limit: 20,
        remote: {
            url: comparison.geoSearchAPI,
            replace: function (url, query) {
                return url += '?q=' + query + '&geolevels=' + comparison.chosenSumlevAncestorList;
            },
            filter: function(response) {
                return response.results;
            }
        }
    });

    comparison.sumlevSelectEngine = new Bloodhound({
        datumTokenizer: function(d) { return Bloodhound.tokenizers.whitespace(d.plural); },
        queryTokenizer: Bloodhound.tokenizers.whitespace,
        local: _.values(sumlevMap),
    });

    comparison.makeGeoSelectWidget = function() {
        comparison.geoSelectEngine.initialize();
        comparison.sumlevSelectEngine.initialize();

        d3.select('#comparison-add').remove();
        comparison.geoSelectContainer = comparison.aside.append('div')
            .attr('class', 'aside-block search hidden')
            .attr('id', 'comparison-add');

        comparison.geoSelectContainer.append('a')
                .classed('action-button', true)
                .attr('href', '#')
                .text('Show selected places')
                .on('click', function() {
                    d3.event.preventDefault();
                    comparison.toggleGeoControls();
                    comparison.trackEvent(comparison.capitalize(comparison.dataFormat)+' View', 'Toggle geo search', '');
                })

        comparison.geoSelectContainer.append('p')
            .attr('class', 'bottom display-type strong')
            .attr('id', 'comparison-add-header')
            .text('Add a geography');

        comparison.geoSelectContainer.append('input')
            .attr('name', 'geography_add')
            .attr('id', 'geography-add')
            .attr('type', 'text')
            .attr('placeholder', 'Find a place')
            .attr('autocomplete', 'off');

        var element = $('#geography-add');
        element.typeahead({
            autoselect: true,
            highlight: false,
            hint: false,
            minLength: 2
        }, {
            name: 'summary_levels',
            displayKey: 'plural_name',
            source: comparison.sumlevSelectEngine.ttAdapter(),
            templates: {
                header: '<h2>Summary levels</h2>',
                suggestion: Handlebars.compile(
                    '<p class="result-name">{{plural}}</p>'
                )
            }
        }, {
            name: 'geographies',
            displayKey: 'full_name',
            source: comparison.geoSelectEngine.ttAdapter(),
            templates: {
                header: '<h2>Geographies</h2>',
                suggestion: Handlebars.compile(
                    '<p class="result-name">{{full_name}}<span class="result-type">{{geo_level}}</span></p>'
                )
            }
        });

        element.on('typeahead:selected', function(event, datum) {
            event.stopPropagation();

            if (!datum['full_geoid'] && !!datum['sumlev']) {
                // we have a sumlev choice, so provide a parent input
                comparison.chosenSumlev = datum['sumlev'];
                comparison.chosenSumlevPluralName = datum['plural'];
                comparison.chosenSumlevAncestorList = datum['ancestors'],
                comparison.chosenSumlevAncestorOptions = _.map(datum['ancestors'], function(level) {
                    return sumlevMap[level].plural;
                }).join(', ');

                element.typeahead('val', datum['plural']);

                comparison.makeParentSelectWidget();
                $('#geography-add-parent-container').slideDown();
                $('#geography-add-parent').focus();
            } else if (!!datum['full_geoid']) {
                // we have a geoID, so add it
                comparison.geoIDs.push(datum['full_geoid']);
                comparison.trackEvent(comparison.capitalize(comparison.dataFormat)+' View', 'Add geography', datum['full_geoid']);

                // TODO: pushState to maintain history without page reload
                window.location = comparison.buildComparisonURL();
            }
        });
    }

    comparison.makeParentSelectWidget = function() {
        d3.select('#geography-add-parent-container').remove();
        var parentContainer = comparison.geoSelectContainer.append('div')
                .attr('id', 'geography-add-parent-container')
                .classed('hidden', true);

        parentContainer.append('p')
                .attr('class', 'bottom display-type strong')
                .html('&hellip; in &hellip;');

        parentContainer.append('input')
                .attr('name', 'geography_add_parent')
                .attr('id', 'geography-add-parent')
                .attr('type', 'text')
                .attr('placeholder', 'Find a place')
                .attr('autocomplete', 'off');

        parentContainer.append('p')
                .attr('class', 'display-type')
                .text(comparison.capitalize(comparison.chosenSumlevPluralName) + ' can be compared within ' + comparison.chosenSumlevAncestorOptions + '.');

        var element = $('#geography-add-parent');
        element.typeahead({
            autoselect: true,
            highlight: false,
            hint: false,
            minLength: 2
        }, {
            name: 'geographies',
            displayKey: 'full_name',
            source: comparison.geoSelectEngine.ttAdapter(),
            templates: {
                header: '<h2>Geographies</h2>',
                suggestion: Handlebars.compile(
                    '<p class="result-name">{{full_name}}<span class="result-type">{{sumlev_name}}</span></p>'
                )
            }
        });

        if (comparison.chosenSumlev == '040') {
            element.typeahead('val', 'United States');
        }

        element.on('typeahead:selected', function(event, datum) {
            event.stopPropagation();
            if (!!datum['full_geoid']) {
                var geoGroup = comparison.chosenSumlev + '|' + datum['full_geoid']
                comparison.geoIDs.push(geoGroup);
                comparison.primaryGeoID = datum['full_geoid'];
                comparison.trackEvent(comparison.capitalize(comparison.dataFormat)+' View', 'Add geography group', geoGroup);

                window.location = comparison.buildComparisonURL();
            }
        });
    }

    comparison.makeParentOptions = function() {
        // XXX: not supported
        return;

        // no tribbles!
        d3.selectAll('#comparison-parents').remove();

        if (!!comparison.primaryGeoID && comparison.thisSumlev != '010') {
            var parentGeoAPI = comparison.rootGeoAPI + comparison.primaryGeoID + '/parents',
                parentOptionsContainer = comparison.aside.append('div')
                    .attr('class', 'aside-block hidden')
                    .attr('id', 'comparison-parents');

            $.getJSON(parentGeoAPI)
                .done(function(results) {
                    parentOptionsContainer.append('p')
                        .attr('class', 'bottom display-type strong')
                        .html('Add all ' + sumlevMap[comparison.thisSumlev]['plural'] + ' in&nbsp;&hellip;');

                    var parents = _.reject(results['parents'], function(i) {
                        return i.relation == 'this'
                    })

                    parentOptionsContainer.append('ul')
                            .attr('class', 'sumlev-list')
                        .selectAll('li')
                            .data(parents)
                        .enter().append('li').append('a')
                            .attr('href', function(d) {
                                var newGeoIDs = comparison.geoIDs.slice(0);
                                newGeoIDs.push(comparison.thisSumlev + '|' + d.geoid);

                                return comparison.buildComparisonURL(
                                    comparison.dataFormat, comparison.tableID, newGeoIDs, comparison.primaryGeoID
                                )
                            })
                            .text(function(d) { return d.display_name });

                });
        }
        return comparison;
    }

    comparison.makeChildOptions = function() {
        // no tribbles!
        d3.selectAll('#comparison-children').remove();

        if (!!comparison.primaryGeoID && sumlevMap[comparison.thisSumlev]['children'].length > 0) {
            var childOptionsContainer = comparison.aside.append('div')
                    .attr('class', 'aside-block hidden')
                    .attr('id', 'comparison-children');

            childOptionsContainer.append('p')
                    .attr('class', 'bottom display-type strong')
                    .html('Divide ' + comparison.primaryGeoName + ' into &hellip;');

            childOptionsContainer.append('ul')
                    .attr('class', 'sumlev-list')
                .selectAll('li')
                    .data(sumlevMap[comparison.thisSumlev]['children'])
                .enter().append('li').append('a')
                    .attr('href', function(d) {
                        var newGeoIDs = comparison.geoIDs.slice(0);
                        newGeoIDs.push(d + '|' + comparison.primaryGeoID);

                        return comparison.buildComparisonURL(
                            comparison.dataFormat, comparison.tableID, newGeoIDs, comparison.primaryGeoID
                        )
                    })
                    .text(function(d) { return sumlevMap[d]['plural'] });
        }
        return comparison;
    }

    comparison.makeChosenGeoList = function() {
        // no tribbles!
        d3.selectAll('#comparison-chosen-geos').remove();

        var chosenGeoContainer = comparison.aside.append('div')
                .attr('class', 'aside-block')
                .attr('id', 'comparison-chosen-geos');

        chosenGeoContainer.append('a')
                .classed('action-button', true)
                .attr('href', '#')
                .text('Add more places')
                .on('click', function() {
                    d3.event.preventDefault();
                    comparison.toggleGeoControls();
                    comparison.trackEvent(comparison.capitalize(comparison.dataFormat)+' View', 'Toggle geo search', '');
                })

        chosenGeoContainer.append('p')
                .attr('class', 'bottom display-type strong')
                .html('Selected geographies');

        var geoOptions = _.flatten(_.map(comparison.sumlevMap, function(s) {
            return s.selections
        }))

        var chosenGeoOptions = chosenGeoContainer.append('ul')
                .attr('class', 'sumlev-list')
            .selectAll('li')
                .data(geoOptions)
            .enter().append('li')
                .attr('data-geoid', function(d) { return d.geoID })
                .classed('inactive', function(d) {
                    return (comparison.chosenSumlev && comparison.chosenSumlev != d.sumlev) ? true : false
                })
                .text(function(d) { return d.name });

        if (geoOptions.length > 1) {
            var removeGeoOptions = chosenGeoOptions.append('a')
                    .classed('remove', true)
                    .attr('href', '#')
                    .attr('data-geoid', function(d) { return d.geoID })
                    .html('<small>Remove</small>')
                    .on('click', function(d) {
                        comparison.removeGeoID(d.geoID, this)
                        comparison.trackEvent(comparison.capitalize(comparison.dataFormat)+' View', 'Remove geography', d.geoID);
                    });
        }

        return comparison;
    }

    comparison.toggleGeoControls = function() {
        comparison.chosenSumlevAncestorList = '';
        d3.select('#geography-add-parent-container').remove();

        $('#comparison-chosen-geos, #comparison-add, #comparison-parents, #comparison-children, #map-controls #data-display').toggle();
        if (!!comparison.lockedParent) {
            var toggledY = (comparison.lockedParent.css('overflow-y') == 'auto') ? 'visible' : 'auto';
            comparison.lockedParent.css('overflow-y', toggledY);
        }
    }

    comparison.lockVisibleGeoControls = function() {
        $('#comparison-chosen-geos, #comparison-add, #comparison-parents, #comparison-children').show();
        $('aside .action-button').hide();
    }

    comparison.toggleTableSearch = function() {
        comparison.$displayHeader.toggle();
        comparison.$displayWrapper.toggle();

        if (!!comparison.lockedParent) {
            comparison.lockedParent.find('aside').toggle();
            comparison.lockedParent.css('overflow-y', 'visible');
        }

        comparison.$topicSelectContainer.toggle();
        comparison.$topicSelect.focus();
    }

    comparison.addGeographyCompareTools = function() {
        comparison.aside.selectAll('.aside-block').remove();

        // show the currently selected geographies
        comparison.makeChosenGeoList();

        // add typeahead place picker
        comparison.makeGeoSelectWidget();

        // fallback again in case we're redrawing without refresh
        if (!!comparison.primaryGeoID && !!comparison.primaryGeoName) {
            // create shortcuts for adding groups of geographies to comparison
            comparison.makeParentOptions();
            comparison.makeChildOptions();
        }
    }

    comparison.addNumberToggles = function(redrawFunction) {
        d3.select('#number-toggles').remove();
        var toggleText = (comparison.valueType == 'estimate') ? 'Switch to percentages' : 'Switch to totals',
            toggleID = (comparison.valueType == 'estimate') ? 'show-percentage' : 'show-number',
            notes = d3.select('#tool-notes'),
            toggle = notes.append('div')
                    .attr('id', 'number-toggles')
                    .classed('tool-group', true)
                .append('a')
                    .classed('toggle-control', true)
                    .attr('id', toggleID)
                    .text(toggleText);

        comparison.addNumberToggleListener(redrawFunction);
        return comparison;
    }

    comparison.addNumberToggleListener = function(redrawFunction) {
        var toggleControl = $('.toggle-control');
        toggleControl.on('click', function() {
            var clicked = $(this),
                showClass = clicked.attr('id').replace('show-','.'),
                toggleID = (showClass == '.number') ? 'show-percentage' : 'show-number',
                toggleText = (showClass == '.number') ? 'Switch to percentages' : 'Switch to totals';

            toggleControl.attr('id', toggleID).text(toggleText);
            comparison.trackEvent(comparison.capitalize(comparison.dataFormat)+' View', 'Toggle percent/number display', showClass);

            // update the URL and redraw the page
            comparison.valueType = (comparison.valueType == 'estimate') ? 'percentage' : 'estimate';
            comparison.updateHashObj('valueType', comparison.valueType);
            if (!!redrawFunction) {
                redrawFunction();
            }
        })
    }

    comparison.addToggleViewListener = function() {
        $('#data-view-toggles').on('click', 'a', function(e) {
            e.preventDefault();
            // make the url for pushState
            var url = comparison.buildComparisonURL(
                $(this).data('format'), comparison.tableID, comparison.geoIDs, comparison.primaryGeoID
            );
            window.location = url;
        });
    }



    // UTILITIES

    comparison.buildComparisonURL = function(dataFormat, tableID, geoIDs, primaryGeoID) {
        // pass in vars to create arbitrary destinations
        if (!!tableID) {
            // if we're changing tables, need to get rid of hash params
            // that might not be valid in the next table
            comparison.hash = {};
        }

        var dataFormat = dataFormat || comparison.dataFormat,
            tableID = tableID || comparison.tableID,
            geoIDs = geoIDs || comparison.geoIDs,
            primaryGeoID = primaryGeoID || comparison.primaryGeoID;

        var url = '/data/'+dataFormat+'/?table='+tableID;
        if (!!geoIDs) {
            url += '&geo_ids=' + geoIDs.join(',')
        }
        if (!!primaryGeoID) {
            url += '&primary_geo_id=' + primaryGeoID
        }

        if (dataFormat == 'map') {
            comparison.hash = {};
            if (comparison.chosenColumn) comparison.hash.column = comparison.chosenColumn;
            if (comparison.chosenSumlev) comparison.hash.sumlev = comparison.chosenSumlev;
        }

        if (!!comparison.hash) {
            var hashArray = [];
            _.each(comparison.hash, function(v, k) {
                hashArray.push(k+'|'+v)
            });

            if (hashArray.length) {
                url += '#' + encodeURIComponent(hashArray.join(','));
            }
        }

        return url
    }

    comparison.makeHashObj = function() {
        comparison.hash = comparison.hash || {};

        if (window.location.hash) {
            var hash = decodeURIComponent(window.location.hash.substring(1)),
                hashBits = hash.split(',');

            _.each(hashBits, function(bit) {
                params = bit.split('|');
                comparison.hash[params[0]] = params[1];
            });
        }
    }

    comparison.updateHashObj = function(key, value) {
        if (key && value) {
            comparison.hash[key] = value;
        }
        window.history.replaceState({}, "", comparison.buildComparisonURL());
    }

    comparison.removeGeoID = function(geoID, clickedElement) {
        d3.event.preventDefault();
        d3.select(clickedElement.parentNode).remove()

        // get that geoID out of here
        comparison.geoIDs.splice(comparison.geoIDs.indexOf(geoID), 1);
        if (comparison.primaryGeoID == geoID) {
            comparison.primaryGeoID = (comparison.geoIDs.length == 1 && comparison.geoIDs[0].indexOf('|') == -1) ? comparison.geoIDs[0] : null;
        }

        if (geoID.indexOf('|') !== -1) {
            var groupBits = geoID.split('|'),
                childSumlev = groupBits[0],
                parentGeoID = groupBits[1];

            _.each(comparison.data.geography, function(v, k) {
                var thisSumlev = k.split('-')[0];
                if (v.parent_geoid == parentGeoID && thisSumlev == childSumlev) {
                    delete comparison.data.data[k];
                }
            });
        } else {
            delete comparison.data.data[geoID];
        }

        // change the window URL and redraw the page
        window.history.pushState({}, "", comparison.buildComparisonURL());
        comparison.addStandardMetadata();
        comparison.makeDataDisplay();
    }

    comparison.setResultsContainerHeight = _.debounce(function() {
        // redraw to match new dimensions
        window.browserWidth = document.documentElement.clientWidth;
        window.browserHeight = document.documentElement.clientHeight;

        // use options.dataContainer
        var top = document.getElementById(comparison.resultsContainerID).getBoundingClientRect().top,
            maxContainerHeight = Math.floor(browserHeight - top - 20),
            bestHeight = (comparison.dataDisplayHeight < maxContainerHeight) ? comparison.dataDisplayHeight : maxContainerHeight;

        $('#'+comparison.resultsContainerID).css('height', bestHeight+'px');
    }, 100);

    comparison.getSortedPlaces = function(field) {
        var sortedPlaces = _.map(comparison.data.data, function(v, k) {
            var placeName = (comparison.data.geography[k]) ? comparison.data.geography[k]['name'] : 'N/A'
            return {
                geoID: k,
                name: placeName
            }
        }).sort(comparison.sortDataBy(field));

        return sortedPlaces
    }

    comparison.sortDataBy = function(field, sortFunc) {
        // allow reverse sorts, e.g. '-value'
        var sortOrder = (field[0] === "-") ? -1 : 1;
        if (sortOrder == -1) {
            field = field.substr(1);
        }

        // allow passing in a sort function
        var key = sortFunc ? function (x) { return sortFunc(x[field]); } : function (x) { return x[field]; };

        return function (a,b) {
            var A = key(a), B = key(b);
            return ((A < B) ? -1 : (A > B) ? +1 : 0) * sortOrder;
        }
    }

    comparison.getStatType = function() {
        var title = comparison.table.title.toLowerCase();

        if (title.indexOf('dollars') !== -1 && title.indexOf('percent') == -1) {
            if ((title.indexOf('income') !== -1 && title.indexOf('median') !== -1)) {
                return 'dollar';
            }
            if (!(title.indexOf('income') !== -1 && title.indexOf('per capita') == -1)) {
                return 'dollar';
            }
        }
        return 'number';
    }

    comparison.cleanData = function(data) {
        // remove non-data headers that are the first field in the table,
        // which simply duplicate information from the table name.
        _.each(_.keys(data.tables[comparison.tableID]['columns']), function(k) {
            if (k.indexOf('000.5') != -1) {
                delete data.tables[comparison.tableID]['columns'][k];
            }
        });

        return data
    }

    comparison.prefixColumnNames = function(columns) {
        // A user may need to view a column name in isolation, with no context
        // as to its level of indent. Prefixed column names allow this:
        //
        // Female
        //   Car, truck or van
        //     Carpooled
        //       In 2-person carpool
        //
        // to be represented as:
        //
        // Female: Car, truck or van: Carpooled: In 2-person carpool

        // store prefixPieces as an object with keys/values, because not all
        // tables apply indents in a standard, orderly or predictable fashion.
        // because some tables have a first non-total column with indent > 1,
        // and some skip directly from 0 to 2, then come back to 1 later,
        // we need to seed this with empty slots for later concatenation.
        var prefixPieces = {'0':'', '1':'', '2':''},
            prefixName;

        _.each(columns, function(v) {
            // strip occasional end chars to prep names for concatenation
            prefixName = v.name.replace(/(:|--)*$/,'').replace(/\s*$/,'');

            // add name piece to proper slot,
            // allowing for weird subhead columns with null indents
            prefixPieces[v.indent || 0] = prefixName;

            // compile a prefixed name that makes sense regardless of context
            v.prefixed_name = _.values(prefixPieces).slice(0, v.indent+1).filter(function(n){return n}).join(': ');
        });
    }

    comparison.makeSumlevMap = function() {
        var sumlevSets = {};
        _.each(comparison.geoIDs, function(i) {
            var thisSumlev = i.split('-')[0],
                barPosn = thisSumlev.indexOf('|'),
                thisName;
            if (barPosn > -1) {
                thisSumlev = thisSumlev.substring(0, barPosn);
            }

            sumlevSets[thisSumlev] = sumlevSets[thisSumlev] || {};
            sumlevSets[thisSumlev]['selections'] = sumlevSets[thisSumlev]['selections'] || [];

            if (i.indexOf('|') > -1) {
                var nameBits = i.split('|');
                thisName = comparison.capitalize(sumlevMap[nameBits[0]]['plural']) + ' in ' + comparison.data.geography[nameBits[1]]['name'];
            } else {
                thisName = comparison.data.geography[i]['name'];
            }
            sumlevSets[thisSumlev]['selections'].push({'name': thisName, 'geoID': i, 'sumlev': thisSumlev})
        });
        _.each(_.keys(comparison.data.data), function(i) {
            var thisSumlev = i.split('-')[0];
            sumlevSets[thisSumlev]['count'] = sumlevSets[thisSumlev]['count'] || 0;
            sumlevSets[thisSumlev]['count'] += 1;
        });
        _.each(_.keys(sumlevSets), function(i) {
            sumlevSets[i]['name'] = sumlevMap[i];
        });

        return sumlevSets;
    }

    comparison.makeSortedSumlevMap = function(sumlevSets) {
        sumlevSets = _.map(sumlevSets, function(v, k) {
            return {
                sumlev: k,
                name: v.name,
                count: v.count,
                geoIDs: v.geoIDs
            }
        }).sort(comparison.sortDataBy('-count'));

        return sumlevSets;
    }

    comparison.capitalize = function(string) {
        return string.charAt(0).toUpperCase() + string.slice(1);
    }

    comparison.calcMedian = function(values) {
        values.sort( function(a, b) { return a - b; });
        var half = Math.floor(values.length / 2);

        if (values.length % 2) {
            return values[half];
        } else {
            return Math.round(((values[half-1] + values[half]) / 2.0) * 100) / 100;
        }
    }

    comparison.trackEvent = function(category, action, label) {
        // e.g. comparison.trackEvent('Comparisons', 'Add geographies', sumlev);
        // make sure we have Google Analytics function available
        if (typeof(ga) == 'function') {
            ga('send', 'event', category, action, label);
        }
    }
    
    comparison.addNumbertoggles = function(redrawFunction) {
        d3.select('#number-toggles').remove();
        var toggleText = (comparison.valueType == 'estimate') ? 'Switch to percentages' : 'Switch to totals',
            toggleID = (comparison.valueType == 'estimate') ? 'show-percentage' : 'show-number',
            notes = d3.select('#tool-notes'),
            toggle = notes.append('div')
                    .attr('id', 'number-toggles')
                    .classed('tool-group', true)
                .append('a')
                    .classed('toggle-control', true)
                    .attr('id', toggleID)
                    .text(toggleText);

        comparison.addNumberToggleListener(redrawFunction);
        return comparison;
    }

    comparison.loadMapData = function(cb) {
        // load all country, province, municipality and ward geo data
        var counter = comparison.geoIDs.length;
        var featureMap = {};

        _.each(comparison.geoIDs, function(geoid) {
            // eg. province-WC
            var parts = geoid.split('-'),
                level = parts[0],
                code = parts[1],
                url;

            if (level.indexOf('|') > -1 ) {
                // compound level: province|country-ZA
                parts = level.split('|');
                level = parts[0];
                var filter_level = parts[1];

                url = '/areas/MDB-levels:' +
                      MAPIT_LEVEL_TYPES[filter_level] + '-' + code + '|' + MAPIT_LEVEL_TYPES[level];
            } else {
                // single code
                url = '/areas/MDB:' + code;
            }

            url = url + '.geojson?generation=1';
            var simplify = MAPIT_LEVEL_SIMPLIFY[MAPIT_LEVEL_TYPES[level]];
            if (simplify) {
                url = url + '&simplify_tolerance=' + simplify;
            }

            d3.json('http://mapit.code4sa.org' + url, function(error, geojson) {
                --counter;
                if (error) return console.warn(error);
                var features = geojson.features;

                // index by geoid
                _.each(features, function(feature) {
                    featureMap[level + '-' + feature.properties.codes.MDB] = feature;
                });

                if (counter == 0) {
                    // collect those we're interested in
                    var usefulFeatures = {};

                    _.each(comparison.dataGeoIDs, function(geoid) {
                        var feature = featureMap[geoid];
                        feature.properties.geoid = geoid;
                        feature.properties.name = comparison.data.geography[geoid].name;
                        usefulFeatures[geoid] = feature;
                    });

                    cb(usefulFeatures);
                }
            });
        });
    }

    // ready, set, go
    comparison.init(options);
    return comparison;
}<|MERGE_RESOLUTION|>--- conflicted
+++ resolved
@@ -21,17 +21,10 @@
     var API_URL = typeof(CR_API_URL) != 'undefined' ? CR_API_URL : API_URL + 'http://api.censusreporter.org'; 
 
     var comparison = {
-<<<<<<< HEAD
         tableSearchAPI: '/api/1.0/table',
         geoSearchAPI: '/place-search/json/',
         rootGeoAPI: 'http://api.censusreporter.org/1.0/geo/tiger2012/',
         dataAPI: '/api/1.0/data/show/latest'
-=======
-        tableSearchAPI: API_URL + '/1.0/table/search',
-        geoSearchAPI: API_URL + '/1.0/geo/search',
-        rootGeoAPI: API_URL + '/1.0/geo/tiger2013/',
-        dataAPI: API_URL + '/1.0/data/show/latest'
->>>>>>> cd464425
     };
 
     comparison.init = function(options) {
@@ -40,11 +33,7 @@
         comparison.dataFormat = options.dataFormat;
         comparison.geoIDs = options.geoIDs;
         comparison.primaryGeoID = options.primaryGeoID || ((comparison.geoIDs.length == 1) ? comparison.geoIDs[0] : null);
-<<<<<<< HEAD
         comparison.chosenSumlevAncestorList = '';
-=======
-        comparison.chosenSumlevAncestorList = '010,020,030,040,050,060,160,250,310,500,610,620,860,950,960,970';
->>>>>>> cd464425
         // jQuery things
         comparison.$topicSelect = $(options.topicSelect);
         comparison.$topicSelectContainer = $(options.topicSelectContainer);
@@ -162,24 +151,7 @@
             comparison.chosenColumn = comparison.columnKeys[0];
         }
         
-<<<<<<< HEAD
         var allowMapDrag = (browserWidth > 480) ? true : false;
-=======
-        // initial page load, make map with currently selected
-        // column (first column by default)
-        if (comparison.hash.column && comparison.table.columns[comparison.hash.column]) {
-            comparison.chosenColumn = comparison.hash.column;
-        } else {
-            comparison.chosenColumn = comparison.columnKeys[0];
-        }
-
-        var geoAPI = API_URL + "/1.0/geo/show/tiger2013?geo_ids=" + comparison.geoIDs.join(','),
-            allowMapDrag = (browserWidth > 480) ? true : false;
-
-        d3.json(geoAPI, function(error, json) {
-            if (error) return console.warn(error);
->>>>>>> cd464425
-
         var mapDataLoaded = function(features) {
             comparison.geoFeatures = features;
             comparison.mergeMapData();
@@ -201,7 +173,6 @@
                 }));
             }
 
-<<<<<<< HEAD
             // add imagery
             L.tileLayer('http://{s}.tile.openstreetmap.org/{z}/{x}/{y}.png', {
               attribution: 'Map data &copy; <a href="http://openstreetmap.org">OpenStreetMap</a> contributors, <a href="http://creativecommons.org/licenses/by-sa/2.0/">CC-BY-SA</a>',
@@ -209,22 +180,15 @@
               maxZoom: 17
             }).addTo(comparison.map);
                 
-=======
->>>>>>> cd464425
             comparison.showChoropleth();
 
             comparison.sumlevSelector.fadeIn();
             comparison.mapLegend.fadeIn();
             comparison.dataSelector.fadeIn();
-<<<<<<< HEAD
         };
 
         comparison.loadMapData(mapDataLoaded);
         
-=======
-        })
-
->>>>>>> cd464425
         comparison.changeMapControls();
         comparison.addGeographyCompareTools();
         if (!!comparison.denominatorColumn) {
@@ -375,11 +339,7 @@
 
         comparison.sortedSumlevList = comparison.makeSortedSumlevMap(comparison.sumlevMap);
         if (comparison.hash.sumlev && sumlevMap[comparison.hash.sumlev]) {
-<<<<<<< HEAD
-            comparison.chosenSumlev = comparison.hash.sumlev;
-=======
             comparison.chosenSumlev = comparison.hash.sumlev || comparison.sortedSumlevList[0]['sumlev'];
->>>>>>> cd464425
         } else {
             comparison.chosenSumlev = comparison.sortedSumlevList[0]['sumlev'];
         }
@@ -444,11 +404,7 @@
             comparison.makeChosenGeoList();
             comparison.showChoropleth();
             comparison.trackEvent('Map View', 'Change summary level', comparison.chosenSumlev);
-<<<<<<< HEAD
-
-=======
-            
->>>>>>> cd464425
+
             window.location = comparison.buildComparisonURL();
         });
     }
@@ -864,11 +820,7 @@
                     .style('left', function(d) {
                         return roundNumber(v.xScale(d[comparison.valueType]), 1)+'%';
                     });
-<<<<<<< HEAD
-                    
-=======
-
->>>>>>> cd464425
+
             var chartPointCircles = chartPoints.append('span')
                     .attr('class', 'point')
                     .attr('data-index', function(d) {
