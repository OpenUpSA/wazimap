#landing-slippy-map {
    width: 100%;
    height: 35em;
}

#examples span.zoom-in, #examples span.zoom-out {
    background-color: #fff;
    border-bottom: 1px solid #ccc;
    width: 23px;
    height: 23px;
    display: inline-block;
    text-align: center;
    text-decoration: none;
    color: black;
    box-shadow: 0 1px 7px rgba(0,0,0,0.65);
    -webkit-border-radius: 4px;
    border-radius: 4px;
}
#page-header-title .title img {
    margin: 0 3px 0 0;
    vertical-align: bottom;
    height: 25px;
}
#page-header-title .logo {
    float: right;
    margin: 0.3em 8px 0;
}
#page-header-title .logo img {
    background-color: white;
    padding: 2px;
    vertical-align: baseline;
    height: 21px;
}
.box-header img {
    vertical-align: middle;
}
#page-footer ul.ul-icon-list {
    margin-bottom: 30px;
}

#how-to .content-container {
    padding: 2.5em 0;
}

#how-to h1.article-header {
    font-size: 3em;
    margin-bottom: .25em;
}

<<<<<<< HEAD
.chart .action-links a {
    text-decoration: none;
=======
header.section-contents.table-explorer h1 a {
    float: none;
>>>>>>> 79473e5b
}

@media only screen and (max-width: 768px) {
    #share-this-page {
        display: none;
    }
}

@media only screen and (max-width: 480px) {
    #how-to h1.article-header {
        font-size: 2.5em;
    }

    #how-to .content-container {
        padding: 2em 0 1em;
    }

    #how-to .content-container:first-child {
        padding-top: 1em;
    }

    #landing-slippy-map {
        display: none;
        visibility: hidden;
    }
}

@media only screen and (max-width: 360px) {
    #how-to h1.article-header {
        font-size: 2.2em;
    }
}<|MERGE_RESOLUTION|>--- conflicted
+++ resolved
@@ -47,13 +47,12 @@
     margin-bottom: .25em;
 }
 
-<<<<<<< HEAD
 .chart .action-links a {
     text-decoration: none;
-=======
+}
+
 header.section-contents.table-explorer h1 a {
     float: none;
->>>>>>> 79473e5b
 }
 
 @media only screen and (max-width: 768px) {
