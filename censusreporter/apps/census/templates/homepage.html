--- conflicted
+++ resolved
@@ -22,15 +22,11 @@
                 <input name="geography_select" id="geography-select" type="text" placeholder="Find a place in South Africa..." autocomplete="off" autofocus="on">
                 <div class="geolocate-only">
                     <span class="or">or</span>
-<<<<<<< HEAD
                     <a href="{% url 'locate' %}" class="action-button"><i class="fa fa-location-arrow"></i> Use your current location</a>
                 </div>
                 <div>
                     <span class="or">or</span>
                     <a class="action-button" href="/profiles/country-ZA/">Browse South Africa</a>
-=======
-                    <a href="{% url 'locate' %}" class="action-button"><i class="fa fa-map-marker"></i> Search by street address</a>
->>>>>>> cd464425
                 </div>
             </div>
         </section>
