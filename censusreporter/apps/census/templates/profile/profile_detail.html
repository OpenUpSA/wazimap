--- conflicted
+++ resolved
@@ -1,36 +1,16 @@
 {% extends 'profile/_base_profile.html' %}{% load humanize lookup staticfiles %}
 
-<<<<<<< HEAD
 {% block head_title %}{{ geography.this.short_name }} - {{ block.super }}{% endblock %}
 
+{% block head_meta_description %}Population data and election figures from {{ geography.this.short_name}}, broken down by category: Demographics, Service delivery, Economics and Education.{% endblock %}
+
 {% block head_facebook_tags %}
-    <meta property="og:title" content="Wazi profile: {% firstof geography.this.full_name geography.this.short_name %}" />
-    <meta property="og:site_name" content="Wazi" />
+    <meta property="og:title" content="Wazimap profile: {% firstof geography.this.full_name geography.this.short_name %}" />
+    <meta property="og:site_name" content="Wazimap" />
     <meta property="og:url" content="http://wazimap.co.za/profiles/{{ geography.this.full_geoid }}/" />
     <meta property="og:description" content="Population data and election figures from {{ geography.this.short_name}}, broken down by category: Demographics, Service delivery, Economics and Education." />
     <meta property="og:type" content="article" />
     {#}<meta property="og:image" content="" />{#}
-=======
-{% block head_title %}{% firstof geography.this.full_name geography.this.short_name %} - {{ block.super }}{% endblock %}
-{% block head_meta_description %}Census data for {{ geography.this.full_name }} (pop. {{ geography.this.total_population|intcomma }}), including age, race, sex, income, poverty, marital status, education and more.{% endblock %}
-
-{% block head_facebook_tags %}
-        <meta property="og:title" content="Census profile: {% firstof geography.this.full_name geography.this.short_name %}" />
-        <meta property="og:site_name" content="Census Reporter" />
-        <meta property="og:url" content="http://censusreporter.org/profiles/{{ geography.this.full_geoid }}-{{ geography.this.full_name|slugify }}" />
-        <meta property="og:description" content="Census data for {{ geography.this.full_name }} (pop. {{ geography.this.total_population|intcomma }}), including age, race, sex, income, poverty, marital status, education and more." />
-        <meta property="og:type" content="article" />
-        {#}<meta property="og:image" content="" />{#}
-{% endblock %}
-
-{% block head_twitter_tags %}
-        <meta name="twitter:card" content="summary">
-        <meta name="twitter:site" content="@CensusReporter">
-        <meta name="twitter:creator" content="@CensusReporter">
-        <meta name="twitter:title" content="Census profile: {% firstof geography.this.full_name geography.this.short_name %}">
-        <meta name="twitter:description" content="Census data for {{ geography.this.full_name }} (pop. {{ geography.this.total_population|intcomma }}), including age, race, sex, income, poverty, marital status, education and more.">
-        {#}<meta name="twitter:image" content="">{#}
->>>>>>> cd464425
 {% endblock %}
 
 {% block head_css_extra %}
@@ -330,13 +310,8 @@
             <div class="column-third">
                 {% include 'profile/_blocks/_stat_list.html' with stat=economics.employment_status.Employed stat_type='percentage' %}
             </div>
-<<<<<<< HEAD
             <div class="column-third" id="chart-pie-economics-employment_status" data-chart-title="Population by employment status" data-stat-type="percentage" data-initial-sort="-value" data-qualifier="Universe: {{ economics.employment_status.metadata.universe }}"></div>
             <div class="column-third" id="chart-pie-economics-sector_type_distribution" data-chart-title="Sector of employment" data-stat-type="percentage" data-initial-sort="-value" data-qualifier="Universe: {{ economics.sector_type_distribution.metadata.universe }}"></div>
-=======
-            <div class="column-third" id="chart-pie-housing-units-occupancy_distribution" data-stat-type="percentage" data-chart-title="Occupied vs. Vacant" data-initial-sort="-value"></div>
-            <div class="column-third" id="chart-pie-housing-ownership-distribution" data-stat-type="percentage" data-chart-title="Ownership of occupied units" data-initial-sort="-value"></div>
->>>>>>> cd464425
         </section>
         <section class="clearfix stat-row">
             <h2><a class="permalink" href="#income" id="income">Monthly income <i class="fa fa-link"></i></a></h2>
@@ -496,24 +471,11 @@
 {% endblock %}
 
 {% block body_javascript_extra %}{{ block.super }}
-<<<<<<< HEAD
 <script type="text/javascript" src="//s7.addthis.com/js/300/addthis_widget.js#pubid=ra-53744e46066d519d"></script>
 <script src="http://cdn.leafletjs.com/leaflet-0.6.4/leaflet.js"></script>
 <script src="{% static 'js/vendor/leaflet.label.js' %}"></script>
 <script src="{% static 'js/charts.js' %}"></script>
 <script type="text/javascript">
-=======
-<script src="{{ STATIC_URL }}js/charts.js"></script>
-<!--[if gt IE 9]><!-->
-<script src="{{ STATIC_URL }}js/cr-leaflet.js"></script>
-<!--<![endif]-->
-<script src="{{ STATIC_URL }}js/vendor/leaflet.label.js"></script>
-<script type="text/javascript">
-// Make the header map
-d3.json(CR_API_URL + '/1.0/geo/tiger2013/{{ geography.this.full_geoid }}?geom=true', function(error, json) {
-    if (error) return console.warn(error);
-    var allowMapDrag = (browserWidth > 480) ? true : false;
->>>>>>> cd464425
 
 var drawMaps = function() {
     var geo = profileData.geography;
@@ -540,7 +502,6 @@
         }));
     }
 
-<<<<<<< HEAD
     // add imagery
     L.tileLayer('http://{s}.tile.openstreetmap.org/{z}/{x}/{y}.png', {
       attribution: 'Map data &copy; <a href="http://openstreetmap.org">OpenStreetMap</a> contributors, <a href="http://creativecommons.org/licenses/by-sa/2.0/">CC-BY-SA</a>',
@@ -587,37 +548,6 @@
           } else {
               map.fitBounds(featureLayer.getBounds());
           }
-=======
-    if (CensusReporter.SummaryLevelLayer && thisSumlev !== "010") {
-        var defaultStyle = {
-                "clickable": true,
-                "color": "#00d",
-                "fillColor": "#ccc",
-                "weight": 1.0,
-                "opacity": 0.3,
-                "fillOpacity": 0.3,
-            },
-        geojsonTileLayer = new CensusReporter.SummaryLevelLayer(thisSumlev, {}, 
-            {
-            style: defaultStyle,
-            onEachFeature: function(feature, layer) {
-                if (feature.properties.geoid == thisGeoID)
-                    return;
-
-                layer.bindLabel(feature.properties.name, {direction: 'auto'});
-                layer.on('mouseover', function() {
-                    layer.setStyle({
-                        "fillOpacity": 0.5,
-                    });
-                });
-                layer.on('mouseout', function() {
-                    layer.setStyle(defaultStyle);
-                });
-                layer.on('click', function() {
-                    window.location.href = '/profiles/' + feature.properties.geoid + '-' + slugify(feature.properties.name);
-                });
-            }
->>>>>>> cd464425
         });
     }
 
@@ -777,80 +707,10 @@
 }, 50);
 $(window).resize(lazyRedrawCharts);
 
-<<<<<<< HEAD
 // for touch devices, still allow context toggle
 $('.stat-row').on('click', '.stat', function() {
     $(this).find('.context').toggle();
 });
-=======
-// Add note to rows with flagged MOE
-var flaggedMOE = $('.stat-row sup'),
-    daggerNote = '<p><sup>&dagger;</sup> Margin of error is at least 10 percent of the total value. Take care with this statistic.</p>';
-
-flaggedMOE.closest('.stat-row').find('aside').html(daggerNote);
-
-// Enable the single-table topic picker
-var thisSumlev = '{{ geography.this.sumlevel }}',
-    thisGeoShortName = '{{ geography.this.short_name }}',
-    thisGeoID = '{{ geography.this.full_geoid }}',
-    placeGeoID = '{{ geography.parents.place.full_geoid }}',
-    CBSAGeoID = '{{ geography.parents.CBSA.full_geoid }}',
-    countyGeoID = '{{ geography.parents.county.full_geoid }}',
-    stateGeoID = '{{ geography.parents.state.full_geoid }}',
-    nationGeoID = '{{ geography.parents.nation.full_geoid }}';
-
-// Update the header's list of parent geographies
-var parentLinkContainer = $('#header-box .caption'),
-    parentLinksPrefix = '<span class="glossary-term">{{ geography.this.sumlevel_name|capfirst }}</span> in: ',
-    parentGeoAPI = CR_API_URL + '/1.0/geo/tiger2013/' + thisGeoID + '/parents',
-    tilesGeoAPI = 'http://embed.censusreporter.org/1.0/geo/tiger2013/tiles/' + thisSumlev + '/{z}/{x}/{y}.geojson';
-
-// for touch devices, still allow context toggle
-$('.stat-row').on('click', '.stat', function() {
-    $(this).find('.context').toggle();
-})
-
-if (!!parentLinkContainer) {
-    // set up the listener for trigger to reveal hidden groups
-    $('#header-box').on('click', '.link-reveal', function() {
-        $(this).hide().next('.hidden').show();
-        return false;
-    });
-
-    // hit the /parents API endpoint
-    $.getJSON(parentGeoAPI)
-        .done(function(results) {
-            // filter out 'this' from the parents
-            var parents = _.reject(results['parents'], function(p) {
-                return p.relation === 'this';
-            });
-            // list of unique parent sumlev types, maintaining order
-            var parentRelations = _.uniq(_.pluck(parents, 'sumlevel'));
-            // collect parents into individual sumlev groups
-            var parentGroups = _.groupBy(parents, function(d) {
-                return d.sumlevel;
-            });
-            // for each parent sumlev type ...
-            var parentLinkSets = _.map(parentRelations, function(r) {
-                // ... compile a set of links to individual profile pages
-                var parentLinkSet = _.map(parentGroups[r], function(v, k) {
-                    return '<a href="/profiles/' + v.geoid + '-' + slugify(v.display_name) + '/">' + v.display_name + '</a>';
-                });
-                var numParents = parentLinkSet.length;
-                // if more than one of a sumlev type, group behind reveal link
-                if (numParents > 1) {
-                    return '<a href="#" class="link-reveal">'+numParents+' '+ sumlevMap[r]['plural'] +'</a><span class="hidden">'+parentLinkSet.join(', ')+'</span>';
-                } else {
-                    // just one of this sumlev type, so add it to list
-                    return parentLinkSet;
-                }
-            })
-            // push the whole thing into the header box ... thingy
-            parentLinkContainer.html(parentLinksPrefix + parentLinkSets.join(', '));
-            $('body').trigger('glossaryUpdate', parentLinkContainer);
-        });
-}
->>>>>>> cd464425
 
 </script>
 {% endblock %}