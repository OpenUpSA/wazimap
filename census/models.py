from django.db import models


class Table(models.Model):
    table_id = models.CharField(max_length=8)
    table_name = models.CharField(max_length=255)
    table_universe = models.CharField(max_length=128)
    table_size = models.IntegerField()
    subject_area = models.CharField(max_length=32)
    topics = models.CharField(max_length=255, blank=True)
    release = models.CharField(max_length=16)

    class Meta:
        ordering = ("release", "table_id")

    def __unicode__(self):
        return "%s" % self.table_name


class Column(models.Model):
    table = models.ForeignKey(Table, on_delete=models.CASCADE)
    parent_table_id = models.CharField(max_length=8)
    column_id = models.CharField(max_length=16)
    column_order = models.DecimalField(max_digits=4, decimal_places=1)
    column_name = models.CharField(max_length=255)
    indent_value = models.IntegerField(blank=True, null=True)
    parent_column_id = models.CharField(max_length=255)
    has_children = models.BooleanField()

    class Meta:
        ordering = ("table__table_id", "table__release", "column_id")

    def __unicode__(self):
        return "%s" % self.column_name


class SummaryLevel(models.Model):
    summary_level = models.CharField(max_length=3)
    name = models.CharField(max_length=128)
    slug = models.SlugField()
    short_name = models.CharField(max_length=128, blank=True)
    plural_name = models.CharField(max_length=128, blank=True)

    description = models.TextField(blank=True)
    census_description = models.TextField(blank=True)
    census_code_description = models.TextField(blank=True)
    census_notes = models.TextField(blank=True)
    source = models.CharField(max_length=64, blank=True)

    # Relationships
<<<<<<< HEAD
    parent = models.ForeignKey('self', related_name='children', blank=True, null=True, on_delete=models.CASCADE)
    ancestors = models.ManyToManyField('self', related_name='descendants', symmetrical=False, blank=True)
    
=======
    parent = models.ForeignKey(
        "self", related_name="children", blank=True, null=True, on_delete=models.CASCADE
    )
    ancestors = models.ManyToManyField(
        "self", related_name="descendants", symmetrical=False, blank=True
    )

>>>>>>> b4e507d5
    class Meta:
        ordering = ("summary_level",)

    def __unicode__(self):
        return "%s" % self.name

    @property
    def display_name(self):
        return self.short_name or self.name

    def pretty_ancestor_list(self):
        return ", ".join([ancestor.name for ancestor in self.ancestors.all()])

    def pretty_ancestor_options(self):
        _list = self.pretty_ancestor_list()
        return " or ".join(_list.rsplit(",", 1))

    def pretty_ancestor_sumlev_list(self):
        return ",".join([ancestor.summary_level for ancestor in self.ancestors.all()])

    def ancestor_sumlev_list(self):
        return [ancestor.summary_level for ancestor in self.ancestors.all()]


class SubjectConcept(models.Model):
    name = models.CharField(max_length=128)
    slug = models.SlugField()
    census_category = models.CharField(max_length=128, blank=True, default="Population")
    census_description = models.TextField(blank=True)
    census_history = models.TextField(blank=True)
    census_comparability = models.TextField(blank=True)
    census_notes = models.TextField(blank=True)
    description = models.TextField(blank=True)
    source = models.CharField(
        max_length=64,
        blank=True,
        default="American Community Survey Subject Definitions",
    )

    class Meta:
        ordering = ("name",)

    def __unicode__(self):
        return "%s" % self.name


class Geography(models.Model):
    full_geoid = models.CharField(max_length=16)
    full_name = models.CharField(max_length=128)
    sumlev = models.CharField(max_length=3)
    geo_type = models.CharField(max_length=24)
    region = models.CharField(max_length=2, blank=True, null=True)
    region_name = models.CharField(max_length=24, blank=True)
    division = models.CharField(max_length=2, blank=True, null=True)
    division_name = models.CharField(max_length=24, blank=True)
    statefp = models.CharField(max_length=2, blank=True, null=True)
    geoid = models.CharField(max_length=24, blank=True, null=True)
    cd112fp = models.CharField(max_length=12, blank=True, null=True)
    cdsessn = models.CharField(max_length=12, blank=True, null=True)
    countyfp = models.CharField(max_length=12, blank=True, null=True)
    placefp = models.CharField(max_length=12, blank=True, null=True)
    classfp = models.CharField(max_length=12, blank=True)
    sldlst = models.CharField(max_length=12, blank=True, null=True)
    sldust = models.CharField(max_length=12, blank=True, null=True)
    elsdlea = models.CharField(max_length=12, blank=True, null=True)
    scsdlea = models.CharField(max_length=12, blank=True, null=True)
    unsdlea = models.CharField(max_length=12, blank=True, null=True)
    pcicbsa = models.CharField(max_length=1, blank=True, null=True)
    pcinecta = models.CharField(max_length=1, blank=True, null=True)
    csafp = models.CharField(max_length=12, blank=True, null=True)
    cbsafp = models.CharField(max_length=12, blank=True, null=True)
    metdivfp = models.CharField(max_length=12, blank=True, null=True)
    zcta5ce10 = models.CharField(max_length=12, blank=True, null=True)
    name = models.CharField(max_length=128, blank=True)
    namelsad = models.CharField(max_length=128, blank=True)
    lsad = models.CharField(max_length=4, blank=True, null=True)
    aland = models.CharField(max_length=24, blank=True, null=True)
    intptlat = models.CharField(max_length=16, blank=True)
    intptlon = models.CharField(max_length=16, blank=True)

    class Meta:
        ordering = ("full_geoid",)
        verbose_name_plural = "Geographies"

    def __unicode__(self):
        return "%s" % self.full_name<|MERGE_RESOLUTION|>--- conflicted
+++ resolved
@@ -48,19 +48,9 @@
     source = models.CharField(max_length=64, blank=True)
 
     # Relationships
-<<<<<<< HEAD
     parent = models.ForeignKey('self', related_name='children', blank=True, null=True, on_delete=models.CASCADE)
     ancestors = models.ManyToManyField('self', related_name='descendants', symmetrical=False, blank=True)
     
-=======
-    parent = models.ForeignKey(
-        "self", related_name="children", blank=True, null=True, on_delete=models.CASCADE
-    )
-    ancestors = models.ManyToManyField(
-        "self", related_name="descendants", symmetrical=False, blank=True
-    )
-
->>>>>>> b4e507d5
     class Meta:
         ordering = ("summary_level",)
 
