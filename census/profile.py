--- conflicted
+++ resolved
@@ -145,11 +145,7 @@
         label = parent['relation']
         geoid = parent['geoid']
         data_for_geoid = dict(estimate={}, error={})
-<<<<<<< HEAD
         for table_id, table_data in list(data['data'][geoid].items()):
-=======
-        for table_id, table_data in data['data'][geoid].items():
->>>>>>> b4e507d5
             data_for_geoid['estimate'].update(table_data['estimate'])
             data_for_geoid['error'].update(table_data['error'])
 
@@ -932,11 +928,7 @@
         d = stack.pop()
         if searchkey in d:
             dict_list.append(d)
-<<<<<<< HEAD
         for key, value in list(d.items()):
-=======
-        for key, value in d.items():
->>>>>>> b4e507d5
             if isinstance(value, dict) or isinstance(value, OrderedDict):
                 stack.append(value)
 
@@ -1023,8 +1015,4 @@
     return api_data
 
 if __name__ == '__main__':
-<<<<<<< HEAD
-    print((json.dumps(geo_profile('04000US55'), indent=2)))
-=======
-    print(json.dumps(geo_profile('04000US55'), indent=2))
->>>>>>> b4e507d5
+    print((json.dumps(geo_profile('04000US55'), indent=2)))