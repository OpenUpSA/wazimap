"""
Models for handling census and other data tables.

`SimpleTable` and `FieldTable` instances describe an underlying Postgres table
and have extra metadata associated with them, such as the universe they cover.
All tables have an `id` which identifies them internally to the user when
exploring datasets.

A `SimpleTable` is like a spreadsheet, with one row per geography. It has
no concept of fields and the table id is set manually. Simple tables are
not split by geography, for no particular reason. Hence, simple table ids
are the same as the underlying Postgres table name.

A `FieldTable` is for census data and may have multiple rows per geography.
The id for a table is derived from the table's fields. The underlying
database has one table (and hence model) per geography, and the name of those
tables is derived from the id and the geography level. Each model is created
dynamically and linked back to its data table.

A `FieldTable` can be looked up based on a required set of fields. This
means that the census controller doesn't care about table names, only
about what fields it requires. If more than one FieldTable could serve
for a set of fields, the one with the fewest extraneous fields is chosen.
"""

from collections import OrderedDict
import re

from django.db import models
from django.utils.text import slugify
from django.contrib.postgres.fields import ArrayField
from django.db.models.signals import post_save
from django.dispatch import receiver

from itertools import groupby
from wazimap.data.base import Base
<<<<<<< HEAD
from wazimap.data.utils import get_session, capitalize, percent as p, add_metadata, current_context
from sqlalchemy import Column, String, Table, or_, and_, func, text
=======
from wazimap.data.utils import (
    get_session,
    capitalize,
    percent as p,
    add_metadata,
    current_context,
)
from sqlalchemy import Column, String, Table, or_, and_, func
>>>>>>> a9838e2b
from sqlalchemy.exc import NoSuchTableError
from sqlalchemy.orm import class_mapper
import sqlalchemy.types


class DataNotFound(Exception):
    pass


class Dataset(models.Model):
    """ Over-arching collection of data tables, spanning many releases.
    Such as a census that happens every decade. Two data tables from the
    same dataset and using the same universe, are comparable over time.
    """

    name = models.CharField(
        max_length=100,
        null=False,
        blank=False,
        unique=True,
        help_text="Friendly name of this dataset.",
    )

    def __str__(self):
        return self.name

    class Meta:
        ordering = ["name"]


class Release(models.Model):
    name = models.CharField(
        max_length=100,
        null=False,
        blank=False,
        help_text="Name of this release, excluding the year.",
    )
    year = models.CharField(
        max_length=50,
        null=False,
        blank=False,
        help_text="Primary year of this release. Will be used for sorting.",
    )
    citation = models.TextField(
        max_length=None,
        null=True,
        blank=True,
        help_text="What the user should use when citing this data.",
    )
    dataset = models.ForeignKey(
        Dataset, related_name="releases", null=False, on_delete=models.CASCADE
    )

    class Meta:
        unique_together = ("year", "dataset")
        ordering = ["name", "year"]

    def __str__(self):
        return "%s - %s" % (self.name, self.year)

    def as_dict(self):
        return {"name": self.name, "year": self.year, "citation": self.citation}


class DBTable(models.Model):
    """ Pointer to a table in the database that contains actual data.
    """

    # TODO: validator on name
    name = models.CharField(
        max_length=100,
        null=False,
        unique=True,
        blank=False,
        help_text="Name of the physical database table containing data for this DB table.",
    )
    # Cache of SQLALchemy models for each db table
    MODELS = {}

    class Meta:
        ordering = ["name"]

    def __init__(self, *args, **kwargs):
        super(DBTable, self).__init__(*args, **kwargs)
        self._model = None

    @property
    def model(self):
        if not self._model:
            self._model = DBTable.MODELS.get(self.name)
        # Could be None, in which case the caller must create a model
        return self._model

    @model.setter
    def model(self, model):
        DBTable.MODELS[self.name] = model
        self._model = model

    def __str__(self):
        return "DBTable<%s>" % self.name


class DataTable(models.Model):
    NUMBER = "number"
    PERC = "percentage"
    CHOICES = ((NUMBER, NUMBER), (PERC, PERC))

    name = models.SlugField(
        max_length=1024,
        null=False,
        blank=False,
        unique=True,
        help_text="Name for this table. No spaces.",
    )
    universe = models.CharField(
        max_length=1024,
        null=False,
        blank=False,
        help_text="Universe this table describes, such as 'Population', 'Households', or 'Youth aged 15-24'.",
    )
    dataset = models.ForeignKey(Dataset, null=False, on_delete=models.CASCADE)
    stat_type = models.CharField(
        max_length=10, null=False, default=NUMBER, choices=CHOICES
    )
    description = models.CharField(
        max_length=1024,
        null=True,
        blank=True,
        help_text="Helpful description of this table (optional). Generated automatically for FieldTables if left blank.",
    )

    release_class = None

    class Meta:
        abstract = True
        ordering = ("name",)

    def clean(self):
        if not self.description:
            self.description = self._build_description()
        if self.name:
            self.name = self.name.upper()

    def get_release(self, year):
        """ Get the Release description for the specified year.
        """
        query = self.release_class.objects.filter(data_table=self)

        if year == "latest":
            query = query.order_by("-release__year")
        else:
            query = query.filter(release__year=year)

        result = query.first()
        if result:
            return result.release

    def get_db_table(self, release=None, year=None):
        """ Get a DBTable instance for a particular year or release,
        or the latest if neither are specified.
        """
        if year is None and release is None:
            from wazimap.data.utils import current_context

            # use the current context
            year = current_context().get("year")

        if year:
            release = self.get_release(year)

        if not release:
            raise ValueError(
                "Unclear which release year to use. Specify a release or a year, or use dataset_context(year=...)"
            )

        # get the db_table
        fieldname = self.release_class.__name__.lower() + "__release"
        query = self.db_table_releases.filter(**{fieldname: release})

        db_table = query.first()
        db_table.active_release = release
        self.setup_model(db_table)

        return db_table

    def setup_model(self, db_table):
        pass

    def _build_description(self):
        pass

    def _build_model_columns(self):
        # We build this array in a particular order, with the geo-related fields first,
        # to ensure that SQLAlchemy creates the underlying table with the compound primary
        # key columns in the correct order:
        #
        #  geo_level, geo_code, geo_version, field, [field, field, ...]
        #
        # This means postgresql will use the first two elements of the compound primary
        # key -- geo_level and geo_code -- when looking up values for a particular
        # geograhy. This saves us from having to create a secondary index.
        columns = []

        # will form a compound primary key on the fields, and the geo id
        columns.append(
            Column("geo_level", String(15), nullable=False, primary_key=True)
        )
        columns.append(Column("geo_code", String(10), nullable=False, primary_key=True))
        columns.append(
            Column(
                "geo_version",
                String(100),
                nullable=False,
                primary_key=True,
                server_default="",
            )
        )

        return columns

    def as_dict(self):
        return {
            "title": self.description or self.name,
            "universe": self.universe,
            "denominator_column_id": self.total_column,
            "table_id": self.name.upper(),
            "stat_type": self.stat_type,
            "releases": [r.as_dict() for r in self.releases()],
        }

    def releases(self):
        return list(
            set(
                r.release
                for r in self.release_class.objects.filter(data_table=self)
                .prefetch_related("release")
                .all()
            )
        )

    def ensure_db_tables_exist(self):
        for release in self.release_class.objects.all():
            release.ensure_db_table_exists()

    @classmethod
    def find(cls, name, universe=None, dataset=None):
        candidates = cls.objects.filter(name__iexact=name)
        if universe:
            candidates = candidates.filter(universe__iexact=universe)
        if dataset:
            candidates = candidates.filter(dataset__name__iexact=dataset)
        return candidates.first()


class SimpleTable(DataTable):
    """ A Simple data table follows a normal spreadsheet format. Each row
    has one or more numeric values, one for each column. Each geography
    has only one row.

    A table can optionally have a total column, either named 'total' or
    controlled with the +total_column+ parameter. Without a total column,
    table values won't be shown as a percentage.

    In the web view, the total column is removed from the view and is not
    shown in the display.

    There is no way to have field combinations, such as 'Female, Age 18+'. For that,
    use a `FieldTable` below.
    """

    total_column = models.CharField(
        max_length=50,
        null=True,
        blank=True,
        help_text="Name of the column that contains the total value of all the columns in the row. Wazimap usse this to express column values as a percentage. If this is not set, the table doesn't have the concept of a total and only absolute values (not percentages) will be displayed.",
    )
    db_table_releases = models.ManyToManyField(
        DBTable, through="SimpleTableRelease", through_fields=("data_table", "db_table")
    )

    def __init__(self, *args, **kwargs):
        super(SimpleTable, self).__init__(*args, **kwargs)
        self.release_class = SimpleTableRelease

    def get_stat_data(
        self,
        geo,
        fields=None,
        key_order=None,
        percent=True,
        total=None,
        recode=None,
        year=None,
    ):
        """ Get a data dictionary for a place from this table.

        This fetches the values for each column in this table and returns a data
        dictionary for those values, with appropriate names and metadata.

        :param geo: the geography
        :param str or list fields: the columns to fetch stats for. By default, all columns except
                                   geo-related and the total column (if any) are used.
        :param str key_order: explicit ordering of (recoded) keys, or None for the default order.
                              Default order is the order in +fields+ if given, otherwise
                              it's the natural column order from the DB.
        :param bool percent: should we calculate percentages, or just include raw values?
        :param int total: the total value to use for percentages, name of a
                          field, or None to use the sum of all retrieved fields (default)
        :param dict recode: map from field names to strings to recode column names. Many fields
                            can be recoded to the same thing, their values will be summed.
        :param str year: release year to use. None will try to use the current dataset context, and 'latest'
                         will use the latest release.

        :return: (data-dictionary, total)
        """
        db_table = self.get_db_table(year=year or current_context().get("year"))
        model = db_table.model
        columns = self.columns(db_table)

        session = get_session()
        try:
            if fields is not None and not isinstance(fields, list):
                fields = [fields]
            if fields:
                for f in fields:
                    if f not in columns:
                        raise ValueError(
                            "Invalid field/column '%s' for table '%s'. Valid columns are: %s"
                            % (f, self.id, ", ".join(columns.keys()))
                        )
            else:
                fields = columns.keys()
                if self.total_column:
                    fields.remove(self.total_column)

            recode = recode or {}
            if recode:
                # change lambda to dicts
                if not isinstance(recode, dict):
                    recode = {f: recode(f) for f in fields}

            # is the total column valid?
            if isinstance(total, basestring) and total not in columns:
                raise ValueError(
                    "Total column '%s' isn't one of the columns for table '%s'. Valid columns are: %s"
                    % (total, self.id, ", ".join(columns.keys()))
                )

            # table columns to fetch
            cols = [model.__table__.columns[c] for c in fields]

            if (
                total is not None
                and isinstance(total, basestring)
                and total not in cols
            ):
                cols.append(total)

            # do the query. If this returns no data, row is None
            row = (
                session.query(*cols)
                .filter(
                    model.geo_level == geo.geo_level,
                    model.geo_code == geo.geo_code,
                    model.geo_version == geo.version,
                )
                .first()
            )

            if row is None:
                row = ZeroRow()

            # what's our denominator?
            if total is None:
                # sum of all columns
                total = sum(getattr(row, f) or 0 for f in fields)
            elif isinstance(total, basestring):
                total = getattr(row, total)

            # Now build a data dictionary based on the columns in +row+.
            # Multiple columns may be recoded into one, so we have to
            # accumulate values as we go.
            results = OrderedDict()

            key_order = (
                key_order or fields
            )  # default key order is just the list of fields

            for field in key_order:
                val = getattr(row, field) or 0

                # recode the key for this field, default is to keep it the same
                key = recode.get(field, field)

                # set the recoded field name, noting that the key may already
                # exist if another column recoded to it
                field_info = results.setdefault(
                    key, {"name": recode.get(field, columns[field]["name"])}
                )

                if percent:
                    # sum up existing values, if any
                    val = val + field_info.get("numerators", {}).get("this", 0)
                    field_info["values"] = {"this": p(val, total)}
                    field_info["numerators"] = {"this": val}
                else:
                    # sum up existing values, if any
                    val = val + field_info.get("values", {}).get("this", 0)
                    field_info["values"] = {"this": val}

            add_metadata(results, self, db_table.active_release)
            return results, total
        finally:
            session.close()

    def raw_data_for_geos(self, geos, release=None, year=None):
        # initial values
        data = {
            ("%s-%s" % (geo.geo_level, geo.geo_code)): {"estimate": {}, "error": {}}
            for geo in geos
        }

        db_table = self.get_db_table(release=release, year=year)
        columns = self.columns(db_table)

        session = get_session()
        try:
            geo_values = None
            rows = (
                session.query(db_table.model)
                .filter(
                    or_(
                        and_(
                            db_table.model.geo_level == g.geo_level,
                            db_table.model.geo_code == g.geo_code,
                            db_table.model.geo_version == g.version,
                        )
                        for g in geos
                    )
                )
                .all()
            )

            for row in rows:
                geo_values = data["%s-%s" % (row.geo_level, row.geo_code)]

<<<<<<< HEAD
                for col in columns.keys():
                    geo_values['estimate'][col] = getattr(row, col)
                    geo_values['error'][col] = 0
=======
                for col in columns.iterkeys():
                    geo_values["estimate"][col] = getattr(row, col)
                    geo_values["error"][col] = 0
>>>>>>> a9838e2b

        finally:
            session.close()

        return data

    def columns(self, db_table=None, year=None, release=None):
        """ Work out our columns by finding those that aren't geo columns.
        """
        db_table = db_table or self.get_db_table(year=year, release=release)

        columns = OrderedDict()
        indent = 0
        if self.total_column:
            indent = 1

        for col in (
            c.name
            for c in db_table.model.__table__.columns
            if c.name not in ["geo_code", "geo_level", "geo_version"]
        ):
            columns[col] = {
                "name": capitalize(col.replace("_", " ")),
                "indent": 0 if col == self.total_column else indent,
            }

        # TODO: cache it?

        return columns

    def setup_model(self, db_table):
        model = db_table.model
        if not model:
            columns = self._build_model_columns()

            try:
                # We have to find out the other columns from the table itself.
                # First, assume it exists. If not, we'll create it with our default columns.
                table = Table(
                    db_table.name,
                    Base.metadata,
                    *columns,
                    autoload=True,
                    extend_existing=True
                )
            except NoSuchTableError:
                # Create it
                table = Table(
                    db_table.name,
                    Base.metadata,
                    *columns,
                    autoload=False,
                    extend_existing=True
                )

            class Model(Base):
                __table__ = table

            model = Model
            db_table.model = model

    def __str__(self):
        return self.name


class FieldTable(DataTable):
    INT_RE = re.compile("^[0-9]+$")

    INTEGER = "Integer"
    FLOAT = "Float"
    CHOICES = ((INTEGER, INTEGER), (FLOAT, FLOAT))

<<<<<<< HEAD
    fields = ArrayField(models.CharField(max_length=150, null=False, unique=True), help_text="Comma-separated ordered list of fields this table describes.")
    db_table_releases = models.ManyToManyField(DBTable, through='FieldTableRelease', through_fields=('data_table', 'db_table'))
    denominator_key = models.CharField(max_length=150, null=True, blank=True,
                                       help_text='The key value of the rightmost field that should be used as the "total" column, ' +
                                                 'instead of summing over the values for each row. This is necessary when the ' +
                                                 'table doesn\'t describe a true partitioning of the dataset (ie. the row values ' +
                                                 'sum to more than the total population).  This will be used as the total column once ' +
                                                 'the id of the column has been calculated.')
    has_total = models.BooleanField(default=True, null=False,
                                    help_text="Does it make sense to calculate a total column and express percentages for values in this table?")
    value_type = models.CharField(max_length=20, null=False, blank=False, default=INTEGER, choices=CHOICES)
=======
    fields = ArrayField(
        models.CharField(max_length=50, null=False, unique=True),
        help_text="Comma-separated ordered list of fields this table describes.",
    )
    db_table_releases = models.ManyToManyField(
        DBTable, through="FieldTableRelease", through_fields=("data_table", "db_table")
    )
    denominator_key = models.CharField(
        max_length=50,
        null=True,
        blank=True,
        help_text='The key value of the rightmost field that should be used as the "total" column, '
        + "instead of summing over the values for each row. This is necessary when the "
        + "table doesn't describe a true partitioning of the dataset (ie. the row values "
        + "sum to more than the total population).  This will be used as the total column once "
        + "the id of the column has been calculated.",
    )
    has_total = models.BooleanField(
        default=True,
        null=False,
        help_text="Does it make sense to calculate a total column and express percentages for values in this table?",
    )
    value_type = models.CharField(
        max_length=20, null=False, blank=False, default=INTEGER, choices=CHOICES
    )
>>>>>>> a9838e2b

    def __init__(self, *args, **kwargs):
        super(FieldTable, self).__init__(*args, **kwargs)
        self.release_class = FieldTableRelease
        self._field_set = None
        if self.has_total:
            self.total_column = self.column_id([self.denominator_key or "total"])
        else:
            self.total_column = None

    def clean(self):
        if not self.name:
            self.name = slugify("".join(self.fields))

        super(FieldTable, self).clean()
        self._field_set = None

    @property
    def field_set(self):
        if self._field_set is None:
            self._field_set = set(self.fields)
        return self._field_set

    def setup_model(self, db_table):
        """ Build the model that corresponds to the table underlying this data table.
        """
        model = db_table.model
        if not model:
            columns = self._build_model_columns()

            # create the table model
            class Model(Base):
                __table__ = Table(
                    db_table.name, Base.metadata, *columns, extend_existing=True
                )

            db_table.model = Model

    def _build_model_columns(self):
        columns = super(FieldTable, self)._build_model_columns()
        value_type = getattr(sqlalchemy.types, self.value_type)

        # field columns
        columns.extend(
            Column(field, String(128), primary_key=True) for field in self.fields
        )
        # total column
        columns.append(Column("total", value_type, nullable=True))

        return columns

    def columns(self, db_table=None, year=None, release=None):
        """ Prepare a description of our columns for use by the data API.

        Each 'column' is actually a unique value for each of this table's +fields+.
        """
        # Each "column" is a unique permutation of the values
        # of this table's fields, including rollups. The ordering of the
        # columns is important since columns heirarchical, but are returned
        # "flat".
        #
        # Here's an example. Suppose our table has the following values:
        #
        #     5 years, male, 129
        #     5 years, female, 131
        #     10 years, male, 221
        #     10 years, female, 334
        #
        # This would produce the following columns (indented to show nesting)
        #
        # 5 years:
        #   male
        # 5 years:
        #   female
        # 10 years:
        #   male
        # 10 years:
        #   female

        # map from column id to column info.
        columns = OrderedDict()
        db_table = db_table or self.get_db_table(year=year, release=release)

        # TODO: cache this

        if self.has_total:
            columns[self.total_column] = {"name": "Total", "indent": 0}

        session = get_session()
        try:
            fields = [getattr(db_table.model, f) for f in self.fields]

            # get distinct permutations for all fields
            rows = session.query(*fields).order_by(*fields).distinct().all()

            def permute(indent, field_values, rows):
                field = self.fields[indent - 1]
                last = indent == len(self.fields)

                for val, rows in groupby(rows, lambda r: getattr(r, field)):
                    # this is used to calculate the column id
                    new_values = field_values + [val]
                    col_id = self.column_id(new_values)

                    columns[col_id] = {
                        "name": capitalize(val) + ("" if last else ":"),
                        "indent": 0 if col_id == self.total_column else indent,
                    }

                    if not last:
                        permute(indent + 1, new_values, rows)

            permute(1, [], rows)
        finally:
            session.close()

        return columns

    def column_id(self, field_values):
        if len(field_values) == 1 and self.INT_RE.match(field_values[0]):
            # javascript re-orders keys that are pure integers, so force it to be a string
            return field_values[0] + "_"
        else:
            return "-".join(field_values)

    def get_stat_data(
        self,
        fields,
        geo,
        session,
        order_by=None,
        percent=True,
        total=None,
        only=None,
        exclude=None,
        exclude_zero=False,
        recode=None,
        key_order=None,
        percent_grouping=None,
        slices=None,
        year=None,
        db_table=None,
    ):
        """
        This is our primary helper routine for building a dictionary suitable for
        a place's profile page, based on a statistic.

        It sums over the data for ``fields`` in the database for the place identified by
        ``geo`` and calculates numerators and values. If multiple fields are given,
        it creates nested result dictionaries.

        Control the rows that are included or ignored using ``only``, ``exclude`` and ``exclude_zero``.

        The field values can be recoded using ``recode`` and and re-ordered using ``key_order``.

        :param fields: the census field to build stats for. Specify a list of fields to build
                       nested statistics. If multiple fields are specified, then the values
                       of parameters such as ``only``, ``exclude`` and ``recode`` will change.
                       These must be fields in `api.models.census.census_fields`, e.g. 'highest educational level'
        :type fields: str or list
        :param geo: the geograhy object
        :param dbsession session: sqlalchemy session
        :param str order_by: field to order by, or None for default, eg. '-total'
        :param bool percent: should we calculate percentages, or just sum raw values?
        :param list percent_grouping: when calculating percentages, which fields should rows be grouped by?
                                      Default: none of them -- calculate each entry as a percentage of the
                                      whole dataset. Ignored unless ``percent`` is ``True``.
        :param int total: the total value to use for percentages, or None to total columns automatically
        :param list only: only include these field values. If ``fields`` has many items, this must be a dict
                          mapping field names to a list of strings.
        :type only: dict or list
        :param exclude: ignore these field values. If ``fields`` has many items, this must be a dict
                        mapping field names to a list of strings. Field names are checked
                        before any recoding.
        :type exclude: dict or list
        :param bool exclude_zero: ignore fields that have a zero or null total
        :param recode: function or dict to recode values of ``key_field``. If ``fields`` is a singleton,
                       then the keys of this dict must be the values to recode from, otherwise
                       they must be the field names and then the values. If this is a lambda,
                       it is called with the field name and its value as arguments.
        :type recode: dict or lambda
        :param key_order: ordering for keys in result dictionary. If ``fields`` has many items,
                          this must be a dict from field names to orderings.
                          The default ordering is determined by ``order``.
        :type key_order: dict or list
        :param list slices: return only a slice of the final data, by choosing a single value for each
                           field in the field list, as specified in the slice list.
        :param str year: release year to use. None will try to use the current dataset context, and 'latest'
                         will use the latest release.
        :param str db_table: database table and release to use. None will try
                             to use `year` if given, and the current dataset context.

        :return: (data-dictionary, total)
        """
        if not isinstance(fields, list):
            fields = [fields]

        n_fields = len(fields)
        many_fields = n_fields > 1

        if order_by is None:
            order_by = fields[0]

        if only is not None:
            if not isinstance(only, dict):
                if many_fields:
                    raise ValueError(
                        "If many fields are given, then only must be a dict. I got %s instead"
                        % only
                    )
                else:
                    only = {fields[0]: set(only)}

        if exclude is not None:
            if not isinstance(exclude, dict):
                if many_fields:
                    raise ValueError(
                        "If many fields are given, then exclude must be a dict. I got %s instead"
                        % exclude
                    )
                else:
                    exclude = {fields[0]: set(exclude)}

        if key_order:
            if not isinstance(key_order, dict):
                if many_fields:
                    raise ValueError(
                        "If many fields are given, then key_order must be a dict. I got %s instead"
                        % key_order
                    )
                else:
                    key_order = {fields[0]: key_order}
        else:
            key_order = {}

        if recode:
            if not isinstance(recode, dict) or not many_fields:
                recode = dict((f, recode) for f in fields)

        # get the release and underlying database table
        db_table = db_table or self.get_db_table(year=year)
        objects = self.get_rows_for_geo(
            geo,
            session,
            fields=fields,
            order_by=order_by,
            only=only,
            exclude=exclude,
            db_table=db_table,
        )

        if total is not None and many_fields:
            raise ValueError("Cannot specify a total if many fields are given")

        if total and percent_grouping:
            raise ValueError("Cannot specify a total if percent_grouping is given")

        if total is None and percent and self.total_column is None:
            # The table doesn't support calculating percentages, but the caller
            # has asked for a percentage without providing a total value to use.
            # Either specify a total, or specify percent=False
            raise ValueError(
                "Asking for a percent on table %s that doesn't support totals and no total parameter specified."
                % self.name
            )

        # sanity check the percent grouping
        if percent:
            if percent_grouping:
                for field in percent_grouping:
                    if field not in fields:
                        raise ValueError(
                            "Field '%s' specified in percent_grouping must be in the fields list."
                            % field
                        )
                # re-order percent grouping to be same order as in the field list
                percent_grouping = [f for f in fields if f in percent_grouping]
        else:
            percent_grouping = None

        root_data = OrderedDict()
        running_total = 0
        group_totals = {}
        grand_total = -1

        def get_recoded_key(recode, field, key):
            recoder = recode[field]
            if isinstance(recoder, dict):
                return recoder.get(key, key)
            else:
                return recoder(field, key)

        def get_data_object(obj):
            """ Recurse down the list of fields and return the
            final resting place for data for this stat. """
            data = root_data

            for i, field in enumerate(fields):
                key = getattr(obj, field)

                if recode and field in recode:
                    key = get_recoded_key(recode, field, key)
                else:
                    key = capitalize(key)

                # enforce key ordering the first time we see this field
                if (not data or data.keys() == ["metadata"]) and field in key_order:
                    for fld in key_order[field]:
                        data[fld] = OrderedDict()

                # ensure it's there
                if key not in data:
                    data[key] = OrderedDict()

                data = data[key]

                # default values for intermediate fields
                if data is not None and i < n_fields - 1:
                    data["metadata"] = {"name": key}

            # data is now the dict where the end value is going to go
            if not data:
                data["name"] = key
                data["numerators"] = {"this": 0.0}

            return data

        # run the stats for the objects
        for obj in objects:
            if not obj.total and exclude_zero:
                continue

            if (
                self.denominator_key
                and getattr(obj, self.fields[-1]) == self.denominator_key
            ):
                grand_total = obj.total
                # don't include the denominator key in the output
                continue

            # get the data dict where these values must go
            data = get_data_object(obj)
            if not data:
                continue

            if obj.total is not None:
                data["numerators"]["this"] += obj.total
                running_total += obj.total
            else:
                # TODO: sanity check this is the right thing to do for multiple fields with
                # nested nulls -- does aggregating over nulls treat them as zero, or should we
                # treat them as null?
                data["numerators"]["this"] = None

            if percent_grouping:
                if obj.total is not None:
                    group_key = tuple()
                    for field in percent_grouping:
                        key = getattr(obj, field)
                        if recode and field in recode:
                            # Group by recoded keys
                            key = get_recoded_key(recode, field, key)
                        group_key = group_key + (key,)

                    data["_group_key"] = group_key
                    group_totals[group_key] = group_totals.get(group_key, 0) + obj.total

        if grand_total == -1:
            grand_total = running_total if total is None else total

        # add in percentages
        def calc_percent(data):
<<<<<<< HEAD
            for key, data in data.items():
                if not key == 'metadata':
                    if 'numerators' in data:
=======
            for key, data in data.iteritems():
                if not key == "metadata":
                    if "numerators" in data:
>>>>>>> a9838e2b
                        if percent:
                            if "_group_key" in data:
                                total = group_totals[data.pop("_group_key")]
                            else:
                                total = grand_total

                            if (
                                total is not None
                                and data["numerators"]["this"] is not None
                            ):
                                perc = (
                                    0
                                    if total == 0
                                    else (data["numerators"]["this"] / total * 100)
                                )
                                data["values"] = {"this": round(perc, 2)}
                            else:
                                data["values"] = {"this": None}
                        else:
                            data["values"] = dict(data["numerators"])
                            data["numerators"]["this"] = None
                    else:
                        calc_percent(data)

        calc_percent(root_data)

        if slices:
            for v in slices:
                root_data = root_data[v]

        add_metadata(root_data, self, db_table.active_release)

        return root_data, grand_total

    def get_rows_for_geo(
        self,
        geo,
        session,
        fields=None,
        order_by=None,
        only=None,
        exclude=None,
        db_table=None,
    ):
        """ Get rows of statistics from the stats model +db_model+ for a particular
        geography, summing over the 'total' field and grouping by +fields+. Filters
        to include +only+ and ignore +exclude+, if given.
        """
        db_table = db_table or self.get_db_table()
        db_model = db_table.model

        if fields is None:
            fields = [
                c.key
                for c in class_mapper(db_model).attrs
                if c.key not in ["geo_code", "geo_level", "geo_version", "total"]
            ]

        fields = [getattr(db_model, f) for f in fields]

        objects = (
            session.query(func.sum(db_model.total).label("total"), *fields)
            .group_by(*fields)
            .filter(db_model.geo_code == geo.geo_code)
            .filter(db_model.geo_level == geo.geo_level)
            .filter(db_model.geo_version == geo.version)
        )

        if only:
            for k, v in only.items():
                objects = objects.filter(getattr(db_model, k).in_(v))

        if exclude:
            for k, v in exclude.items():
                objects = objects.filter(getattr(db_model, k).notin_(v))

        if order_by is not None:
            attr = order_by
            is_desc = False
            if order_by[0] == "-":
                is_desc = True
                attr = attr[1:]

            if attr == "total":
                if is_desc:
<<<<<<< HEAD
                    attr = text(attr + ' DESC')
=======
                    attr = attr + " DESC"
>>>>>>> a9838e2b
            else:
                attr = getattr(db_model, attr)
                if is_desc:
                    attr = attr.desc()

            objects = objects.order_by(attr)

        objects = objects.all()
        if len(objects) == 0:
            raise DataNotFound(
                "Entry in %s for geography %s version '%s' not found"
                % (db_table.name, geo.geoid, geo.version)
            )
        return objects

    def raw_data_for_geos(self, geos, db_table=None):
        """ Pull raw data for a list of geo models.

        Returns a dict mapping the geo ids to table data.
        """
        # initial values
        data = {
            ("%s-%s" % (geo.geo_level, geo.geo_code)): {"estimate": {}, "error": {}}
            for geo in geos
        }

        db_table = db_table or self.get_db_table()

        session = get_session()
        try:
            geo_values = None
            fields = [getattr(db_table.model, f) for f in self.fields]
            rows = (
                session.query(
                    db_table.model.geo_level,
                    db_table.model.geo_code,
                    func.sum(db_table.model.total).label("total"),
                    *fields
                )
                .group_by(db_table.model.geo_level, db_table.model.geo_code, *fields)
                .order_by(db_table.model.geo_level, db_table.model.geo_code, *fields)
                .filter(
                    or_(
                        and_(
                            db_table.model.geo_level == geo.geo_level,
                            db_table.model.geo_code == geo.geo_code,
                            db_table.model.geo_version == geo.version,
                        )
                        for geo in geos
                    )
                )
                .all()
            )

            def permute(level, field_keys, rows):
                field = self.fields[level]
                total = None
                denominator = 0

                for key, rows in groupby(rows, lambda r: getattr(r, field)):
                    new_keys = field_keys + [key]
                    col_id = self.column_id(new_keys)

                    if level + 1 < len(self.fields):
                        value = permute(level + 1, new_keys, rows)
                    else:
                        # we've bottomed out

                        rows = list(rows)
                        if all(row.total is None for row in rows):
                            value = None
                        else:
                            value = sum(row.total or 0 for row in rows)

                        if self.denominator_key and self.denominator_key == key:
                            # this row must be used as the denominator total,
                            # rather than as an entry in the table
                            denominator = value
                            continue

                    if value is not None:
                        total = (total or 0) + value
                    geo_values["estimate"][col_id] = value
                    geo_values["error"][col_id] = 0

                if self.denominator_key:
                    total = denominator

                return total

            # rows for each geo
            for geo_id, geo_rows in groupby(rows, lambda r: (r.geo_level, r.geo_code)):
                geo_values = data["%s-%s" % geo_id]
                total = permute(0, [], geo_rows)

                # total
                if self.total_column:
                    geo_values["estimate"][self.total_column] = total
                    geo_values["error"][self.total_column] = 0

        finally:
            session.close()

        return data

    def _build_description(self):
        return self.universe + " by " + ", ".join(self.fields)

    def __str__(self):
        return self.name

    @classmethod
    def for_fields(cls, fields, universe=None, dataset=None, name=None):
        """ Lookup a FieldTable that is suitable for a set of fields.

        If there are multiple tables that support these fields, the one with
        the least number of additional different fields is use.
        """
        # try find it based on fields
        field_set = set(fields)

        candidates = cls.objects.filter(fields__contains=list(field_set))
        if name:
            candidates = candidates.filter(name__iexact=name)
        if universe:
            candidates = candidates.filter(universe=universe)
        if dataset:
            candidates = candidates.filter(dataset__name=dataset)

        possibilities = [
            (t, len(t.field_set - field_set))
            for t in candidates
            if len(t.field_set) >= len(field_set) and len(field_set - t.field_set) == 0
        ]
        table, _ = min(possibilities, key=lambda p: p[1])

        return table


class BaseRelease(object):
    def ensure_db_table_exists(self):
        """ Ensure that the actual database table behind the db_table link to this
        release exists.
        """
        if not (self.db_table and self.data_table and self.release):
            return

        db_table = self.data_table.get_db_table(release=self.release)

        # ensure it exists in the DB
        session = get_session()
        try:
            db_table.model.__table__.create(session.get_bind(), checkfirst=True)
        finally:
            session.close()


class SimpleTableRelease(models.Model, BaseRelease):
    data_table = models.ForeignKey(SimpleTable, on_delete=models.CASCADE)
    db_table = models.ForeignKey(DBTable, on_delete=models.CASCADE)
    release = models.ForeignKey(Release, on_delete=models.CASCADE)

    def __str__(self):
        return "%s for %s in %s" % (self.db_table, self.data_table, self.release)


class FieldTableRelease(models.Model, BaseRelease):
    data_table = models.ForeignKey(FieldTable, on_delete=models.CASCADE)
    db_table = models.ForeignKey(DBTable, on_delete=models.CASCADE)
    release = models.ForeignKey(Release, on_delete=models.CASCADE)

    def __str__(self):
        return "%s for %s in %s" % (self.db_table, self.data_table, self.release)


@receiver(post_save, sender=SimpleTable)
def ensure_simple_table_db_tables_exist(sender, **kwargs):
    kwargs["instance"].ensure_db_tables_exist()


@receiver(post_save, sender=FieldTable)
def ensure_field_table_db_tables_exist(sender, **kwargs):
    kwargs["instance"].ensure_db_tables_exist()


class ZeroRow(object):
    # object that acts as a SQLAlchemy row of zeros
    def __getattribute__(self, attr):
        return 0<|MERGE_RESOLUTION|>--- conflicted
+++ resolved
@@ -34,19 +34,8 @@
 
 from itertools import groupby
 from wazimap.data.base import Base
-<<<<<<< HEAD
 from wazimap.data.utils import get_session, capitalize, percent as p, add_metadata, current_context
 from sqlalchemy import Column, String, Table, or_, and_, func, text
-=======
-from wazimap.data.utils import (
-    get_session,
-    capitalize,
-    percent as p,
-    add_metadata,
-    current_context,
-)
-from sqlalchemy import Column, String, Table, or_, and_, func
->>>>>>> a9838e2b
 from sqlalchemy.exc import NoSuchTableError
 from sqlalchemy.orm import class_mapper
 import sqlalchemy.types
@@ -493,15 +482,9 @@
             for row in rows:
                 geo_values = data["%s-%s" % (row.geo_level, row.geo_code)]
 
-<<<<<<< HEAD
                 for col in columns.keys():
                     geo_values['estimate'][col] = getattr(row, col)
                     geo_values['error'][col] = 0
-=======
-                for col in columns.iterkeys():
-                    geo_values["estimate"][col] = getattr(row, col)
-                    geo_values["error"][col] = 0
->>>>>>> a9838e2b
 
         finally:
             session.close()
@@ -574,7 +557,6 @@
     FLOAT = "Float"
     CHOICES = ((INTEGER, INTEGER), (FLOAT, FLOAT))
 
-<<<<<<< HEAD
     fields = ArrayField(models.CharField(max_length=150, null=False, unique=True), help_text="Comma-separated ordered list of fields this table describes.")
     db_table_releases = models.ManyToManyField(DBTable, through='FieldTableRelease', through_fields=('data_table', 'db_table'))
     denominator_key = models.CharField(max_length=150, null=True, blank=True,
@@ -586,33 +568,6 @@
     has_total = models.BooleanField(default=True, null=False,
                                     help_text="Does it make sense to calculate a total column and express percentages for values in this table?")
     value_type = models.CharField(max_length=20, null=False, blank=False, default=INTEGER, choices=CHOICES)
-=======
-    fields = ArrayField(
-        models.CharField(max_length=50, null=False, unique=True),
-        help_text="Comma-separated ordered list of fields this table describes.",
-    )
-    db_table_releases = models.ManyToManyField(
-        DBTable, through="FieldTableRelease", through_fields=("data_table", "db_table")
-    )
-    denominator_key = models.CharField(
-        max_length=50,
-        null=True,
-        blank=True,
-        help_text='The key value of the rightmost field that should be used as the "total" column, '
-        + "instead of summing over the values for each row. This is necessary when the "
-        + "table doesn't describe a true partitioning of the dataset (ie. the row values "
-        + "sum to more than the total population).  This will be used as the total column once "
-        + "the id of the column has been calculated.",
-    )
-    has_total = models.BooleanField(
-        default=True,
-        null=False,
-        help_text="Does it make sense to calculate a total column and express percentages for values in this table?",
-    )
-    value_type = models.CharField(
-        max_length=20, null=False, blank=False, default=INTEGER, choices=CHOICES
-    )
->>>>>>> a9838e2b
 
     def __init__(self, *args, **kwargs):
         super(FieldTable, self).__init__(*args, **kwargs)
@@ -985,15 +940,9 @@
 
         # add in percentages
         def calc_percent(data):
-<<<<<<< HEAD
             for key, data in data.items():
                 if not key == 'metadata':
                     if 'numerators' in data:
-=======
-            for key, data in data.iteritems():
-                if not key == "metadata":
-                    if "numerators" in data:
->>>>>>> a9838e2b
                         if percent:
                             if "_group_key" in data:
                                 total = group_totals[data.pop("_group_key")]
@@ -1079,11 +1028,7 @@
 
             if attr == "total":
                 if is_desc:
-<<<<<<< HEAD
                     attr = text(attr + ' DESC')
-=======
-                    attr = attr + " DESC"
->>>>>>> a9838e2b
             else:
                 attr = getattr(db_model, attr)
                 if is_desc:
