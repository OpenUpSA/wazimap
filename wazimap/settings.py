--- conflicted
+++ resolved
@@ -65,7 +65,6 @@
 
 
 # Templates
-<<<<<<< HEAD
 TEMPLATES = [
     {
         'BACKEND': 'django.template.backends.django.DjangoTemplates',
@@ -86,20 +85,6 @@
         },
     },
 ]
-=======
-TEMPLATE_LOADERS = (
-    'django.template.loaders.filesystem.Loader',
-    'django.template.loaders.app_directories.Loader',
-)
-TEMPLATE_CONTEXT_PROCESSORS = (
-    'django.core.context_processors.media',
-    'django.core.context_processors.request',
-    'django.core.context_processors.static',
-    'django.contrib.auth.context_processors.auth',
-    'census.context_processors.api_url',
-    'wazimap.context_processors.wazimap_settings',
-)
->>>>>>> eccb51b5
 
 
 MIDDLEWARE_CLASSES = (
