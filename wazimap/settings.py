# Django settings for Wazimap
import os
import sys
import dj_database_url


# Build paths inside the project like this: os.path.join(BASE_DIR, ...)
BASE_DIR = os.path.dirname(os.path.dirname(os.path.abspath(__file__)))


DEBUG = os.environ.get('DJANGO_DEBUG', 'true') == 'true'
TESTING = 'test' in sys.argv[1:3]

ROOT_URLCONF = 'wazimap.urls'
WSGI_APPLICATION = 'wazimap.wsgi.application'

ADMINS = (('Greg Kempe', 'greg@code4sa.org'),)
MANAGERS = ADMINS

DATABASE_URL = os.environ.get('DATABASE_URL', 'postgresql://wazimap:wazimap@localhost/wazimap')
DATABASES = {
    'default': dj_database_url.parse(DATABASE_URL),
}
DATABASES['default']['ATOMIC_REQUESTS'] = True

INSTALLED_APPS = [
    'django.contrib.admin',
    'django.contrib.auth',
    'django.contrib.contenttypes',
    'django.contrib.sessions',
    'django.contrib.messages',
    'django.contrib.humanize',
    'django.contrib.staticfiles',
    'corsheaders',
    'sass_processor',
    'wazimap.apps.WazimapConfig',
    'census'
]

ALLOWED_HOSTS = ['*']
TIME_ZONE = 'Africa/Johannesburg'
LANGUAGE_CODE = 'en-za'
USE_I18N = False
USE_L10N = True
USE_THOUSAND_SEPARATOR = True
USE_TZ = True

# SECURITY WARNING: keep the secret key used in production secret!
if DEBUG:
    SECRET_KEY = '!%j-u4&(q8qu4@dq=ukth27+q!v-!h^jck14bf=spqht847$4q'
else:
    SECRET_KEY = os.environ.get('DJANGO_SECRET_KEY')


API_URL = None


# Static files
MEDIA_ROOT = ''
MEDIA_URL = ''

STATIC_ROOT = 'static'
STATIC_URL = '/static/'

STATICFILES_FINDERS = [
    "django.contrib.staticfiles.finders.FileSystemFinder",
    "django.contrib.staticfiles.finders.AppDirectoriesFinder",
    "sass_processor.finders.CssFinder",
]


# Templates
TEMPLATES = [
    {
<<<<<<< HEAD
        'BACKEND': 'django.template.backends.django.DjangoTemplates',
        'DIRS': [os.path.join(BASE_DIR, 'templates')],
        'APP_DIRS': True,
        'OPTIONS': {
            'debug': DEBUG,
            'context_processors': [
                'django.template.context_processors.media',
                'django.template.context_processors.request',
                'django.template.context_processors.static',
                'django.contrib.auth.context_processors.auth',
                'django.contrib.messages.context_processors.messages',
                'census.context_processors.api_url',
                'wazimap.context_processors.wazimap_settings',
            ]
        }
    }
]

MIDDLEWARE = [
    "whitenoise.middleware.WhiteNoiseMiddleware",
    "django.contrib.sessions.middleware.SessionMiddleware",
    "corsheaders.middleware.CorsMiddleware",
=======
        "BACKEND": "django.template.backends.django.DjangoTemplates",
        "DIRS": [os.path.join(BASE_DIR, "templates")],
        "APP_DIRS": True,
        "OPTIONS": {
            "debug": DEBUG,
            "context_processors": [
                "django.template.context_processors.media",
                "django.template.context_processors.request",
                "django.template.context_processors.static",
                "django.contrib.auth.context_processors.auth",
                "django.contrib.messages.context_processors.messages",
                "census.context_processors.api_url",
                "wazimap.context_processors.wazimap_settings",
            ],
        },
    }
]


# CorsMiddleware should be placed as high as possible: https://github.com/adamchainz/django-cors-headers#setup
MIDDLEWARE = [
    "corsheaders.middleware.CorsMiddleware",
    "whitenoise.middleware.WhiteNoiseMiddleware",
    "django.contrib.sessions.middleware.SessionMiddleware",
>>>>>>> b4e507d5
    "django.middleware.common.CommonMiddleware",
    "django.contrib.auth.middleware.AuthenticationMiddleware",
    "django.contrib.messages.middleware.MessageMiddleware",
    "wazimap.middleware.RedirectMiddleware",
<<<<<<< HEAD
=======
    # 'django.middleware.clickjacking.XFrameOptionsMiddleware',
>>>>>>> b4e507d5
]

# CORS
CORS_ORIGIN_ALLOW_ALL = True
CORS_ALLOW_METHODS = [
    'GET',
    'OPTIONS'
]


# Databases and caches
if DEBUG:
    CACHES = {
        'default': {
            'BACKEND': 'django.core.cache.backends.dummy.DummyCache',
        }
    }
else:
    CACHES = {
        'default': {
            'BACKEND': 'django.core.cache.backends.filebased.FileBasedCache',
            'LOCATION': '/var/tmp/wazimap_cache',
        }
    }


LOGGING = {
    'version': 1,
    'disable_existing_loggers': True,
    'formatters': {
        'verbose': {
            'format': '%(asctime)s %(levelname)s %(module)s %(process)d %(thread)d %(message)s'
        },
    },
    'handlers': {
        'console': {
            'level': 'DEBUG',
            'class': 'logging.StreamHandler',
            'formatter': 'verbose'
        },
    },
    'loggers': {
        '': {
            'handlers': ['console'],
            'level': 'ERROR',
        },
        'census': {
            'level': 'DEBUG' if DEBUG else 'INFO',
        },
        'django': {
            'level': 'DEBUG' if DEBUG else 'INFO',
        },
        'django.template': {
            'level': 'ERROR',
        },
        'wazimap': {
            'level': 'DEBUG' if DEBUG else 'INFO',
        },
    }
}


# Wazimap-specific settings

# Redirect www.foo.com to foo.com? This is the reverse of Django's PREPEND_WWW
STRIP_WWW = False

WAZIMAP = {
    # The full name of the website
    'name': 'Wazimap',

    # The site's base URL, including scheme.
    # NOTE: if your site supports HTTPS, this MUST be
    # an 'https' url, otherwise embeds that are over HTTPS might
    # not load correctly.
    'url': 'http://wazimap.example',

    # Twitter handle
    'twitter': '@Wazimap',

    # Google Analytics tracking id (ua-xxxxx-x)
    'ga_tracking_id': '',

    # Two-letter country code for the country this site relates to
    'country_code': '',

    # Google Geocoding API key, if you want to use more than the free limit
    'google_geocode_api_key': '',

    # How many seconds should cacheable Wazimap pages be cached for?
    'cache_secs': 60 * 60,

    # How many seconds should Wazimap embed pages be cached for?
    'embed_cache_secs': 24 * 60 * 60,

    # the dotted-path of the class to use for geo data helper routines
    'geodata': 'wazimap.geo.GeoData',

    # Geography levels. This must be a dict similar to the following:
    #
    # {
    #   'country': {
    #     'name': 'country',      # optional, defaults to the level code
    #     'plural': 'countries',  # plural version of the name
    #     'children': ['province'],
    #   },
    #   ...
    # }
    'levels': {
        'country': {
            'plural': 'countries',
            'children': [],
        }
    },

    # ordered list of levels to compare a place to; should generally be 2-3 levels only.
    'comparative_levels': [],

    # Map from geometry names to local static files with geometry data. This is used
    # to both draw maps in webpages and for geolocation.
    # Wazimap uses Django's static files finder to find these files, so the
    # files must be stored in your application's `static` directory.
    #
    # For maps, topojson is preferred because it's smaller. But for geolocation,
    # because it's done server side, it requires geojson (shapely doesn't understand
    # topojson). Ideally you should have both `.geojson` and `.topojson` files
    # and specify the `.topojson` version here. Wazimap will look for geojson equivalents
    # of topojson files.
    #
    # If a level isn't specified here, Wazimap will try to find a file under the key `''`.
    'geometry_data': {
        '': {
            '': 'geo/all.geojson',
        },
    },

    # centre coordinates and zoom level defaults for maps. Centre must be a ``[lat, long]`` pair
    # and zoom is a zoom level (1-12).
    # If not set, the centre is determined from the geometry.
    'map_centre': None,
    'map_zoom': None,

    # URL where embeds are hosted, default is the site URL
    # NOTE: if your site supports HTTPS, this MUST be
    # an 'https' url, otherwise embeds that are over HTTPS might
    # not load correctly.
    'embed_url': None,

    # Label to display if data is not available.
    'na_label': 'N/A',

    # Default geo version to use when loading geographies. If None,
    # uses the most recent version of the Geography. This is useful if your
    # geography table contains more recent geographies, but you don't want
    # to use the latest when the request doesn't specifify a version.
    'default_geo_version': None,

    # The geo version to use for legacy embeds that don't specify a geo version.
    # If None, uses the latest version.
    # If your users have already used embeds and you're introducing versioned
    # geographies, you probably want to set this to your earliest version, so
    # that embeds continue to show the original data.
    'legacy_embed_geo_version': None,

    # The primary release year to use for each geo level. The default is to use
    # the `latest` release. Set this if you have newer releases at some geo
    # levels, such as a 2010 national census down to the city level, and a 2015
    # partial census to the provincial level.
    'primary_release_year': {},
}<|MERGE_RESOLUTION|>--- conflicted
+++ resolved
@@ -72,7 +72,6 @@
 # Templates
 TEMPLATES = [
     {
-<<<<<<< HEAD
         'BACKEND': 'django.template.backends.django.DjangoTemplates',
         'DIRS': [os.path.join(BASE_DIR, 'templates')],
         'APP_DIRS': True,
@@ -95,40 +94,10 @@
     "whitenoise.middleware.WhiteNoiseMiddleware",
     "django.contrib.sessions.middleware.SessionMiddleware",
     "corsheaders.middleware.CorsMiddleware",
-=======
-        "BACKEND": "django.template.backends.django.DjangoTemplates",
-        "DIRS": [os.path.join(BASE_DIR, "templates")],
-        "APP_DIRS": True,
-        "OPTIONS": {
-            "debug": DEBUG,
-            "context_processors": [
-                "django.template.context_processors.media",
-                "django.template.context_processors.request",
-                "django.template.context_processors.static",
-                "django.contrib.auth.context_processors.auth",
-                "django.contrib.messages.context_processors.messages",
-                "census.context_processors.api_url",
-                "wazimap.context_processors.wazimap_settings",
-            ],
-        },
-    }
-]
-
-
-# CorsMiddleware should be placed as high as possible: https://github.com/adamchainz/django-cors-headers#setup
-MIDDLEWARE = [
-    "corsheaders.middleware.CorsMiddleware",
-    "whitenoise.middleware.WhiteNoiseMiddleware",
-    "django.contrib.sessions.middleware.SessionMiddleware",
->>>>>>> b4e507d5
     "django.middleware.common.CommonMiddleware",
     "django.contrib.auth.middleware.AuthenticationMiddleware",
     "django.contrib.messages.middleware.MessageMiddleware",
     "wazimap.middleware.RedirectMiddleware",
-<<<<<<< HEAD
-=======
-    # 'django.middleware.clickjacking.XFrameOptionsMiddleware',
->>>>>>> b4e507d5
 ]
 
 # CORS
