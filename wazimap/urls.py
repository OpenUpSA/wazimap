from django.conf import settings
<<<<<<< HEAD
from django.conf.urls import url
=======
from django.conf.urls import url, patterns, include
>>>>>>> eccb51b5
from django.contrib import admin
from django.core.urlresolvers import reverse_lazy
from django.http import HttpResponse
from django.views.decorators.cache import cache_page
from django.views.generic.base import RedirectView, TemplateView

from census.views import HealthcheckView, DataView, ExampleView

from wazimap.views import (HomepageView, GeographyDetailView, GeographyJsonView, PlaceSearchJson,
                           LocateView, DataAPIView, TableAPIView, AboutView, HelpView, GeographyCompareView,
                           GeoAPIView, TableDetailView)


#admin.autodiscover()
handler500 = 'census.views.server_error'

STANDARD_CACHE_TIME = settings.WAZIMAP['cache_secs']
EMBED_CACHE_TIME = settings.WAZIMAP.get('embed_cache_secs', STANDARD_CACHE_TIME)

GEOGRAPHY_LEVELS = '|'.join(settings.WAZIMAP['levels'].keys())
PROFILES_GEOGRAPHY_REGEX = r'profiles/(?P<geography_id>[{}]+-\w+)(-(?P<slug>[\w-]+))?'.format(GEOGRAPHY_LEVELS)

<<<<<<< HEAD
urlpatterns = [
=======
urlpatterns = patterns('',
    url(r'^admin/', include(admin.site.urls)),

>>>>>>> eccb51b5
    url(
        regex   = '^$',
        view    = cache_page(STANDARD_CACHE_TIME)(HomepageView.as_view()),
        kwargs  = {},
        name    = 'homepage',
    ),

    url(
        regex   = '^about$',
        view    = cache_page(STANDARD_CACHE_TIME)(AboutView.as_view()),
        kwargs  = {},
        name    = 'about',
    ),
    url(
        regex   = '^help$',
        view    = cache_page(STANDARD_CACHE_TIME)(HelpView.as_view()),
        kwargs  = {},
        name    = 'help',
    ),

    # e.g. /profiles/province-GT/
    url(
        regex   = '^{}/$'.format(PROFILES_GEOGRAPHY_REGEX),
        view    = cache_page(STANDARD_CACHE_TIME)(GeographyDetailView.as_view()),
        kwargs  = {},
        name    = 'geography_detail',
    ),

    # embeds - handles the legacy static/iframe.html URL to generate the page on the fly
    #          so that settings can be injected
    url(
        regex   = '^embed/iframe.html$',
        view    = cache_page(EMBED_CACHE_TIME)(TemplateView.as_view(template_name="embed/iframe.html")),
        kwargs  = {},
        name    = 'embed_iframe',
    ),

    # e.g. /profiles/province-GT.json
    url(
        regex   = '^(embed_data/)?{}\.json/$'.format(PROFILES_GEOGRAPHY_REGEX),
        view    = cache_page(STANDARD_CACHE_TIME)(GeographyJsonView.as_view()),
        kwargs  = {},
        name    = 'geography_json',
    ),

    # e.g. /compare/province-GT/vs/province-WC/
    url(
        regex   = '^compare/(?P<geo_id1>\w+-\w+)/vs/(?P<geo_id2>\w+-\w+)/$',
        view    = cache_page(STANDARD_CACHE_TIME)(GeographyCompareView.as_view()),
        kwargs  = {},
        name    = 'geography_compare',
    ),

    # Custom data api
    url(
        regex   = '^api/1.0/data/show/(?P<release>\w+)$',
        view    = cache_page(STANDARD_CACHE_TIME)(DataAPIView.as_view()),
        kwargs  = {'action': 'show'},
        name    = 'api_show_data',
    ),

    # download API
    url(
        regex   = '^api/1.0/data/download/(?P<release>\w+)$',
        view    = DataAPIView.as_view(),
        kwargs  = {'action': 'download'},
        name    = 'api_download_data',
    ),

    # table search API
    url(
        regex   = '^api/1.0/table$',
        view    = cache_page(STANDARD_CACHE_TIME)(TableAPIView.as_view()),
        kwargs  = {},
        name    = 'api_list_tables',
    ),

    # geo API
    url(
        regex   = '^api/1.0/geo/(?P<geo_id>\w+-\w+)/parents$',
        view    = cache_page(STANDARD_CACHE_TIME)(GeoAPIView.as_view()),
        kwargs  = {},
        name    = 'api_geo_parents',
    ),

    # TODO enable this see: https://github.com/Code4SA/censusreporter/issues/31
    #url(
    #    regex   = '^profiles/$',
    #    view    = cache_page(STANDARD_CACHE_TIME)(GeographySearchView.as_view()),
    #    kwargs  = {},
    #    name    = 'geography_search',
    #),

    # e.g. /table/B01001/
    #url(
    #    regex   = '^tables/B23002/$',
    #    view    = RedirectView.as_view(url=reverse_lazy('table_detail',kwargs={'table':'B23002A'})),
    #    kwargs  = {},
    #    name    = 'redirect_B23002',
    #),

    #url(
    #    regex   = '^tables/C23002/$',
    #    view    = RedirectView.as_view(url=reverse_lazy('table_detail',kwargs={'table':'C23002A'})),
    #    kwargs  = {},
    #    name    = 'redirect_C23002',
    #),

    url(
        regex   = '^tables/(?P<table>[a-zA-Z0-9_-]+)/$',
        view    = cache_page(STANDARD_CACHE_TIME)(TableDetailView.as_view()),
        kwargs  = {},
        name    = 'table_detail',
    ),

    #url(
    #    regex   = '^tables/$',
    #    view    = cache_page(STANDARD_CACHE_TIME)(TableSearchView.as_view()),
    #    kwargs  = {},
    #    name    = 'table_search',
    #),

    url(
        regex   = '^data/$',
        view    = RedirectView.as_view(url=reverse_lazy('table_search')),
        kwargs  = {},
        name    = 'table_search_redirect',
    ),

    # e.g. /table/B01001/
    url(
        regex   = '^data/(?P<format>map|table|distribution)/$',
        view    = cache_page(STANDARD_CACHE_TIME)(DataView.as_view()),
        kwargs  = {},
        name    = 'data_detail',
    ),

    #url(
    #    regex   = '^topics/$',
    #    view    = cache_page(STANDARD_CACHE_TIME)(TopicView.as_view()),
    #    kwargs  = {},
    #    name    = 'topic_list',
    #),

    #url(
    #    regex   = '^topics/race-latino/?$',
    #    view    = RedirectView.as_view(url=reverse_lazy('topic_detail', kwargs={'topic_slug': 'race-hispanic'})),
    #    name    = 'topic_latino_redirect',
    #),

    #url(
    #    regex   = '^topics/(?P<topic_slug>[-\w]+)/$',
    #    view    = cache_page(STANDARD_CACHE_TIME)(TopicView.as_view()),
    #    kwargs  = {},
    #    name    = 'topic_detail',
    #),

    url(
        regex   = '^examples/(?P<example_slug>[-\w]+)/$',
        view    = cache_page(STANDARD_CACHE_TIME)(ExampleView.as_view()),
        kwargs  = {},
        name    = 'example_detail',
    ),

    #url(
    #    regex   = '^glossary/$',
    #    view    = cache_page(STANDARD_CACHE_TIME)(TemplateView.as_view(template_name="glossary.html")),
    #    kwargs  = {},
    #    name    = 'glossary',
    #),

    url(
        regex   = '^locate/$',
        view    = cache_page(STANDARD_CACHE_TIME)(LocateView.as_view(template_name="locate/locate.html")),
        kwargs  = {},
        name    = 'locate',
    ),

    url(
        regex   = '^healthcheck$',
        view    = HealthcheckView.as_view(),
        kwargs  = {},
        name    = 'healthcheck',
    ),

    url(
        regex = '^robots.txt$',
        view = lambda r: HttpResponse(
            "User-agent: *\nDisallow: /api/\n%s: /" % ('Disallow' if getattr(settings, 'BLOCK_ROBOTS', False) else 'Allow') ,
            content_type="text/plain"
        )
    ),

    url(
        regex   = '^place-search/json/$',
        view    = PlaceSearchJson.as_view(),
        kwargs  = {},
        name    = 'place_search_json',
    ),

    # LOCAL DEV VERSION OF API ##
    # url(
    #     regex   = '^geo-search/$',
    #     view    = GeoSearch.as_view(),
    #     kwargs  = {},
    #     name    = 'geo_search',
    # ),
    #
    # url(
    #     regex   = '^elasticsearch/$',
    #     view    = Elasticsearch.as_view(),
    #     kwargs  = {},
    #     name    = 'elasticsearch',
    # ),
    # END LOCAL DEV VERSION OF API ##
]<|MERGE_RESOLUTION|>--- conflicted
+++ resolved
@@ -1,9 +1,5 @@
 from django.conf import settings
-<<<<<<< HEAD
-from django.conf.urls import url
-=======
 from django.conf.urls import url, patterns, include
->>>>>>> eccb51b5
 from django.contrib import admin
 from django.core.urlresolvers import reverse_lazy
 from django.http import HttpResponse
@@ -26,13 +22,9 @@
 GEOGRAPHY_LEVELS = '|'.join(settings.WAZIMAP['levels'].keys())
 PROFILES_GEOGRAPHY_REGEX = r'profiles/(?P<geography_id>[{}]+-\w+)(-(?P<slug>[\w-]+))?'.format(GEOGRAPHY_LEVELS)
 
-<<<<<<< HEAD
-urlpatterns = [
-=======
 urlpatterns = patterns('',
     url(r'^admin/', include(admin.site.urls)),
 
->>>>>>> eccb51b5
     url(
         regex   = '^$',
         view    = cache_page(STANDARD_CACHE_TIME)(HomepageView.as_view()),
