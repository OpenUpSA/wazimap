
from collections import OrderedDict
import threading

from sqlalchemy import create_engine, MetaData
from sqlalchemy.orm import sessionmaker

from django.conf import settings
from django.db.backends.base.creation import TEST_DATABASE_PREFIX
from django.db import connection

# See http://docs.sqlalchemy.org/en/latest/core/constraints.html#constraint-naming-conventions
naming_convention = {
    "ix": "ix_%(column_0_label)s",
    "uq": "uq_%(table_name)s_%(column_0_name)s",
    "ck": "ck_%(table_name)s_%(constraint_name)s",
    "fk": "fk_%(table_name)s_%(column_0_name)s_%(referred_table_name)s",
    "pk": "pk_%(table_name)s",
}

if settings.TESTING:
    # Hack to ensure the sqlalchemy database name matches the Django one
    # during testing
    url = settings.DATABASE_URL
    parts = url.split("/")

    # use the test database name
    db_name = connection.settings_dict.get("TEST", {}).get("NAME")
    if db_name is None:
        db_name = TEST_DATABASE_PREFIX + parts[-1]

    parts[-1] = db_name
    url = "/".join(parts)
    _engine = create_engine(url)
    _metadata = MetaData(bind=_engine, naming_convention=naming_convention)
else:
    _engine = create_engine(settings.DATABASE_URL)
    _metadata = MetaData(
        bind=_engine, naming_convention=naming_convention, reflect=True
    )


_Session = sessionmaker(bind=_engine)


# dictionaries that merge_dicts will merge
MERGE_KEYS = set(["values", "numerators", "error"])


def get_session():
    return _Session()


def capitalize(s):
    """
    Capitalize the first char of a string, without
    affecting the rest of the string.
    This differs from `str.capitalize` since the latter
    also lowercases the rest of the string.
    """
    if not s:
        return s

    return "".join([s[0].upper(), s[1:]])


def percent(num, denom, places=2):
    if denom == 0:
        return 0
    else:
        return round(num / denom * 100, places)


def ratio(num, denom, places=2):
    if denom == 0:
        return 0
    else:
        return round(num / denom, places)


def add_metadata(data, table, release):
    if "metadata" not in data:
        data["metadata"] = {}

    data["metadata"]["table_id"] = table.name.upper()
    if table.universe:
        data["metadata"]["universe"] = table.universe
    if release.name and release.year:
        data["metadata"]["release"] = "%s %s" % (release.name, release.year)
    if release.year:
        data["metadata"]["year"] = release.year
    if release.citation:
        data["metadata"]["citation"] = release.citation


def collapse_categories(data, categories, key_order=None):
    if key_order:
        collapsed = OrderedDict((key, {"name": key}) for key in key_order)
    else:
        collapsed = {}

    metadata = None
    if "metadata" in data:
        metadata = data["metadata"]
        del data["metadata"]

    # level 1: iterate over categories in data
<<<<<<< HEAD
    for fields in list(data.values()):
        new_category_name = categories[fields['name']]
=======
    for fields in data.values():
        new_category_name = categories[fields["name"]]
>>>>>>> b4e507d5

        # ignore items with a None category
        if new_category_name is None:
            continue

        collapsed.setdefault(new_category_name, {"name": new_category_name})
        new_fields = collapsed[new_category_name]

        # level 2: iterate over measurement objects in category
<<<<<<< HEAD
        for measurement_key, measurement_objects in list(fields.items()):
            if measurement_key == 'name':
=======
        for measurement_key, measurement_objects in fields.items():
            if measurement_key == "name":
>>>>>>> b4e507d5
                continue
            new_fields.setdefault(measurement_key, {})
            new_measurement_objects = new_fields[measurement_key]

            # level 3: iterate over data points in measurement objects
<<<<<<< HEAD
            for datapoint_key, datapoint_value in list(measurement_objects.items()):
=======
            for datapoint_key, datapoint_value in measurement_objects.items():
>>>>>>> b4e507d5
                try:
                    new_measurement_objects.setdefault(datapoint_key, 0)
                    new_measurement_objects[datapoint_key] += float(datapoint_value)
                except (ValueError, TypeError):
                    new_measurement_objects[datapoint_key] = datapoint_value

    if metadata is not None:
        collapsed["metadata"] = metadata

    return collapsed


def calculate_median(objects, field_name):
    """
    Calculates the median where obj.total is the distribution count and
    getattr(obj, field_name) is the distribution segment.
    Note: this function assumes the objects are sorted.
    """
    total = 0
    for obj in objects:
        total += obj.total
    half = total / 2.0

    counter = 0
    for i, obj in enumerate(objects):
        counter += obj.total
        if counter > half:
            if counter - half == 1:
                # total must be even (otherwise counter - half ends with .5)
                return (
                    float(getattr(objects[i - 1], field_name))
                    + float(getattr(obj, field_name))
                ) / 2.0
            return float(getattr(obj, field_name))
        elif counter == half:
            # total must be even (otherwise half ends with .5)
            return (
                float(getattr(obj, field_name))
                + float(getattr(objects[i + 1], field_name))
            ) / 2.0


def calculate_median_stat(stats):
    """
    Calculates the stat (key) that lies at the median for stat data from the
    output of get_stat_data.
    Note: this function assumes the objects are sorted.
    """
    total = 0
<<<<<<< HEAD
    keys = [k for k in list(stats.keys()) if k != 'metadata']
    total = sum(stats[k]['numerators']['this'] for k in keys)
=======
    keys = [k for k in stats.keys() if k != "metadata"]
    total = sum(stats[k]["numerators"]["this"] for k in keys)
>>>>>>> b4e507d5
    half = total / 2.0

    counter = 0
    for key in keys:
        counter += stats[key]["numerators"]["this"]
        if counter >= half:
            return key


def merge_dicts(this, other, other_key):
    """
    Recursively merges 'other' dict into 'this' dict. In particular
    it merges the leaf nodes specified in MERGE_KEYS.
<<<<<<< HEAD
    '''
    for key, values in list(this.items()):
=======
    """
    for key, values in this.items():
>>>>>>> b4e507d5
        if key in MERGE_KEYS:
            if key in other:
                values[other_key] = other[key]["this"]
        elif isinstance(values, dict):
            merge_dicts(values, other[key], other_key)


def group_remainder(data, num_items=4, make_percentage=True, remainder_name="Other"):
    """
    This function assumes data is an OrderedDict instance. It iterates
    over the dict items, grouping items with index >= num_items - 1 together
    under key remainder_name. If make_percentage = True, the 'values' dict
    contains percentages and the 'numerators' dict the totals. Otherwise
    'values' contains the totals.
<<<<<<< HEAD
    '''
    num_key = 'numerators' if make_percentage else 'values'
    total_all = dict((k, 0.0) for k in list(list(data.values())[0][num_key].keys()))
=======
    """
    num_key = "numerators" if make_percentage else "values"
    total_all = dict((k, 0.0) for k in list(data.values())[0][num_key].keys())
>>>>>>> b4e507d5
    total_other = total_all.copy()
    other_dict = {
        "name": remainder_name,
        "error": {"this": 0.0},
        "numerator_errors": {"this": 0.0},
        num_key: total_other,
    }
    cutoff = num_items - 2

    newdata = data.copy()
    for i, (key, values) in enumerate(newdata.items()):
<<<<<<< HEAD
        if key == 'metadata':
            continue

        for k, v in list(values[num_key].items()):
=======
        if key == "metadata":
            continue

        for k, v in values[num_key].items():
>>>>>>> b4e507d5
            total_all[k] += v

        if i > cutoff:
            del data[key]
            data.setdefault(remainder_name, other_dict)
<<<<<<< HEAD
            for k, v in list(values[num_key].items()):
                total_other[k] += v

    if make_percentage:
        for key, values in list(data.items()):
            if key != 'metadata':
                values['values'] = dict((k, percent(v, total_all[k]))
                                        for k, v in list(values['numerators'].items()))


def get_stat_data(fields, geo, session, table_dataset=None, table_universe=None,
                  table_fields=None, table_name=None, **kwargs):
=======
            for k, v in values[num_key].items():
                total_other[k] += v

    if make_percentage:
        for key, values in data.items():
            if key != "metadata":
                values["values"] = dict(
                    (k, percent(v, total_all[k]))
                    for k, v in values["numerators"].items()
                )


def get_stat_data(
    fields,
    geo,
    session,
    table_dataset=None,
    table_universe=None,
    table_fields=None,
    table_name=None,
    **kwargs
):
>>>>>>> b4e507d5
    """
    This is our primary helper routine for building a dictionary suitable for
    a place's profile page, based on a statistic.

    See `wazimap.models.data.FieldTable.get_stat_data` for a full description
    of all parameters.

    :param fields: the census field to build stats for. Specify a list of fields to build
                   nested statistics. If multiple fields are specified, then the values
                   of parameters such as ``only``, ``exclude`` and ``recode`` will change.
                   These must be fields in `api.models.census.census_fields`, e.g. 'highest educational level'
    :type fields: str or list
    :param geo: the geograhy object
    :param dbsession session: sqlalchemy session
    :param list table_fields: list of fields to use to find the table, defaults to `fields`
    :param str table_universe: universe for finding a table, if the fields are ambiguous.
    :param str table_dataset: dataset name for finding a table, if the fields are ambiguous.
    :param str table_name: name of the FieldTable to use, if the fields are ambiguous.

    :return: (data-dictionary, total)
    """
    from wazimap.models import FieldTable

    if not isinstance(fields, list):
        fields = [fields]

    table_fields = table_fields or fields

    # get the table and the model
    data_table = FieldTable.for_fields(
        table_fields, universe=table_universe, dataset=table_dataset, name=table_name
    )
    if not data_table:
        ValueError("Couldn't find a table that covers these fields: %s" % table_fields)

    return data_table.get_stat_data(fields, geo, session, **kwargs)


def get_table_for_fields(fields, universe=None, dataset=None):
    from wazimap.models import FieldTable

    return FieldTable.for_fields(fields, universe=universe, dataset=dataset)


def get_simpletable(name, universe=None, dataset=None):
    from wazimap.models import SimpleTable

    return SimpleTable.find(name, universe=universe, dataset=dataset)


def get_datatable(name):
    from wazimap.models import SimpleTable, FieldTable

    for cls in [SimpleTable, FieldTable]:
        table = cls.find(name)
        if table:
            return table


def create_debug_dump(data, geo_level, name):
    import os
    import json

    debug_dir = os.path.join(os.path.dirname(__file__), "debug")
    if not os.path.exists(debug_dir):
        os.mkdir(debug_dir)
    with open(os.path.join(debug_dir, "%s_%s.json" % (name, geo_level)), "w") as f:
        f.write(json.dumps(data, indent=4))


class DatasetContext(object):
    """ Use for storing thread-local context to make it less verbose
    when building profile poges.
    """

    _threadlocal = threading.local()

    def __init__(self, **kwargs):
        self.year = kwargs.pop("year", None)

    def get(self, name):
        val = getattr(self, name, None)
        if val is None:
            raise ValueError(
                "A dataset context for %s is required. Have you specified it by calling dataset_context(%s=...)?"
                % (name, name)
            )
        return val

    def __enter__(self):
        self._prev_context = getattr(
            DatasetContext._threadlocal, "dataset_context", None
        )
        DatasetContext._threadlocal.dataset_context = self

    def __exit__(self, exc_type, exc_value, traceback):
        DatasetContext._threadlocal.dataset_context = self._prev_context

    @classmethod
    def ensure_context(cls):
        ctx = getattr(cls._threadlocal, "dataset_context", None)
        if ctx is None:
            ctx = cls()
        return ctx


def dataset_context(year=None):
    """ Sets the dataset context. Mostly used when setting the best release year to use when building
    a profile::

        with dataset_context(year='2011'):
            get_stat_data(...)

    :param str year: release year to use. Use 'latest' for the latest year.
    """
    return DatasetContext(year=year)


def current_context():
    return DatasetContext.ensure_context()


def get_page_releases(dataset_name, geo, year, filter_releases=True):
    """
    Return the active release being viewed and a list of related releases
    for a geo and dataset
    """
    from wazimap.models import Dataset

    releases = {}
    releases.setdefault("other", [])

    query = Dataset.objects.get(name=dataset_name).releases.order_by("-year")

    # Some releases don't have data for all geo_levels
    available_years = settings.WAZIMAP["available_release_years"].get(
        geo.geo_level, None
    )
    if filter_releases and available_years:
        query = query.filter(year__in=available_years)

    dataset_releases = [r.as_dict() for r in query.all()]

    if year == "latest":
        releases["active"] = dataset_releases[0]
        releases["other"] = dataset_releases[1:]
    else:
        for r in dataset_releases:
            if r["year"] == str(year):
                releases["active"] = r
            else:
                releases["other"].append(r)

    return releases<|MERGE_RESOLUTION|>--- conflicted
+++ resolved
@@ -8,15 +8,6 @@
 from django.conf import settings
 from django.db.backends.base.creation import TEST_DATABASE_PREFIX
 from django.db import connection
-
-# See http://docs.sqlalchemy.org/en/latest/core/constraints.html#constraint-naming-conventions
-naming_convention = {
-    "ix": "ix_%(column_0_label)s",
-    "uq": "uq_%(table_name)s_%(column_0_name)s",
-    "ck": "ck_%(table_name)s_%(constraint_name)s",
-    "fk": "fk_%(table_name)s_%(column_0_name)s_%(referred_table_name)s",
-    "pk": "pk_%(table_name)s",
-}
 
 if settings.TESTING:
     # Hack to ensure the sqlalchemy database name matches the Django one
@@ -25,26 +16,32 @@
     parts = url.split("/")
 
     # use the test database name
-    db_name = connection.settings_dict.get("TEST", {}).get("NAME")
+    db_name = connection.settings_dict.get('TEST', {}).get('NAME')
     if db_name is None:
         db_name = TEST_DATABASE_PREFIX + parts[-1]
 
     parts[-1] = db_name
-    url = "/".join(parts)
+    url = '/'.join(parts)
     _engine = create_engine(url)
-    _metadata = MetaData(bind=_engine, naming_convention=naming_convention)
 else:
     _engine = create_engine(settings.DATABASE_URL)
-    _metadata = MetaData(
-        bind=_engine, naming_convention=naming_convention, reflect=True
-    )
-
-
+
+
+# See http://docs.sqlalchemy.org/en/latest/core/constraints.html#constraint-naming-conventions
+naming_convention = {
+    "ix": 'ix_%(column_0_label)s',
+    "uq": "uq_%(table_name)s_%(column_0_name)s",
+    "ck": "ck_%(table_name)s_%(constraint_name)s",
+    "fk": "fk_%(table_name)s_%(column_0_name)s_%(referred_table_name)s",
+    "pk": "pk_%(table_name)s"
+}
+
+_metadata = MetaData(bind=_engine, naming_convention=naming_convention)
 _Session = sessionmaker(bind=_engine)
 
 
 # dictionaries that merge_dicts will merge
-MERGE_KEYS = set(["values", "numerators", "error"])
+MERGE_KEYS = set(['values', 'numerators', 'error'])
 
 
 def get_session():
@@ -61,7 +58,7 @@
     if not s:
         return s
 
-    return "".join([s[0].upper(), s[1:]])
+    return ''.join([s[0].upper(), s[1:]])
 
 
 def percent(num, denom, places=2):
@@ -79,65 +76,51 @@
 
 
 def add_metadata(data, table, release):
-    if "metadata" not in data:
-        data["metadata"] = {}
-
-    data["metadata"]["table_id"] = table.name.upper()
+    if 'metadata' not in data:
+        data['metadata'] = {}
+
+    data['metadata']['table_id'] = table.name.upper()
     if table.universe:
-        data["metadata"]["universe"] = table.universe
+        data['metadata']['universe'] = table.universe
     if release.name and release.year:
-        data["metadata"]["release"] = "%s %s" % (release.name, release.year)
+        data['metadata']['release'] = "%s %s" % (release.name, release.year)
     if release.year:
-        data["metadata"]["year"] = release.year
+        data['metadata']['year'] = release.year
     if release.citation:
-        data["metadata"]["citation"] = release.citation
+        data['metadata']['citation'] = release.citation
 
 
 def collapse_categories(data, categories, key_order=None):
     if key_order:
-        collapsed = OrderedDict((key, {"name": key}) for key in key_order)
+        collapsed = OrderedDict((key, {'name': key}) for key in key_order)
     else:
         collapsed = {}
 
     metadata = None
-    if "metadata" in data:
-        metadata = data["metadata"]
-        del data["metadata"]
+    if 'metadata' in data:
+        metadata = data['metadata']
+        del data['metadata']
 
     # level 1: iterate over categories in data
-<<<<<<< HEAD
     for fields in list(data.values()):
         new_category_name = categories[fields['name']]
-=======
-    for fields in data.values():
-        new_category_name = categories[fields["name"]]
->>>>>>> b4e507d5
 
         # ignore items with a None category
         if new_category_name is None:
             continue
 
-        collapsed.setdefault(new_category_name, {"name": new_category_name})
+        collapsed.setdefault(new_category_name, {'name': new_category_name})
         new_fields = collapsed[new_category_name]
 
         # level 2: iterate over measurement objects in category
-<<<<<<< HEAD
         for measurement_key, measurement_objects in list(fields.items()):
             if measurement_key == 'name':
-=======
-        for measurement_key, measurement_objects in fields.items():
-            if measurement_key == "name":
->>>>>>> b4e507d5
                 continue
             new_fields.setdefault(measurement_key, {})
             new_measurement_objects = new_fields[measurement_key]
 
             # level 3: iterate over data points in measurement objects
-<<<<<<< HEAD
             for datapoint_key, datapoint_value in list(measurement_objects.items()):
-=======
-            for datapoint_key, datapoint_value in measurement_objects.items():
->>>>>>> b4e507d5
                 try:
                     new_measurement_objects.setdefault(datapoint_key, 0)
                     new_measurement_objects[datapoint_key] += float(datapoint_value)
@@ -145,17 +128,17 @@
                     new_measurement_objects[datapoint_key] = datapoint_value
 
     if metadata is not None:
-        collapsed["metadata"] = metadata
+        collapsed['metadata'] = metadata
 
     return collapsed
 
 
 def calculate_median(objects, field_name):
-    """
+    '''
     Calculates the median where obj.total is the distribution count and
     getattr(obj, field_name) is the distribution segment.
     Note: this function assumes the objects are sorted.
-    """
+    '''
     total = 0
     for obj in objects:
         total += obj.total
@@ -167,76 +150,57 @@
         if counter > half:
             if counter - half == 1:
                 # total must be even (otherwise counter - half ends with .5)
-                return (
-                    float(getattr(objects[i - 1], field_name))
-                    + float(getattr(obj, field_name))
-                ) / 2.0
+                return (float(getattr(objects[i - 1], field_name)) +
+                        float(getattr(obj, field_name))) / 2.0
             return float(getattr(obj, field_name))
         elif counter == half:
             # total must be even (otherwise half ends with .5)
-            return (
-                float(getattr(obj, field_name))
-                + float(getattr(objects[i + 1], field_name))
-            ) / 2.0
+            return (float(getattr(obj, field_name)) +
+                    float(getattr(objects[i + 1], field_name))) / 2.0
 
 
 def calculate_median_stat(stats):
-    """
+    '''
     Calculates the stat (key) that lies at the median for stat data from the
     output of get_stat_data.
     Note: this function assumes the objects are sorted.
-    """
+    '''
     total = 0
-<<<<<<< HEAD
     keys = [k for k in list(stats.keys()) if k != 'metadata']
     total = sum(stats[k]['numerators']['this'] for k in keys)
-=======
-    keys = [k for k in stats.keys() if k != "metadata"]
-    total = sum(stats[k]["numerators"]["this"] for k in keys)
->>>>>>> b4e507d5
     half = total / 2.0
 
     counter = 0
     for key in keys:
-        counter += stats[key]["numerators"]["this"]
+        counter += stats[key]['numerators']['this']
         if counter >= half:
             return key
 
 
 def merge_dicts(this, other, other_key):
-    """
+    '''
     Recursively merges 'other' dict into 'this' dict. In particular
     it merges the leaf nodes specified in MERGE_KEYS.
-<<<<<<< HEAD
     '''
     for key, values in list(this.items()):
-=======
-    """
-    for key, values in this.items():
->>>>>>> b4e507d5
         if key in MERGE_KEYS:
             if key in other:
-                values[other_key] = other[key]["this"]
+                values[other_key] = other[key]['this']
         elif isinstance(values, dict):
             merge_dicts(values, other[key], other_key)
 
 
-def group_remainder(data, num_items=4, make_percentage=True, remainder_name="Other"):
-    """
+def group_remainder(data, num_items=4, make_percentage=True,
+                    remainder_name="Other"):
+    '''
     This function assumes data is an OrderedDict instance. It iterates
     over the dict items, grouping items with index >= num_items - 1 together
     under key remainder_name. If make_percentage = True, the 'values' dict
     contains percentages and the 'numerators' dict the totals. Otherwise
     'values' contains the totals.
-<<<<<<< HEAD
     '''
     num_key = 'numerators' if make_percentage else 'values'
     total_all = dict((k, 0.0) for k in list(list(data.values())[0][num_key].keys()))
-=======
-    """
-    num_key = "numerators" if make_percentage else "values"
-    total_all = dict((k, 0.0) for k in list(data.values())[0][num_key].keys())
->>>>>>> b4e507d5
     total_other = total_all.copy()
     other_dict = {
         "name": remainder_name,
@@ -248,23 +212,15 @@
 
     newdata = data.copy()
     for i, (key, values) in enumerate(newdata.items()):
-<<<<<<< HEAD
         if key == 'metadata':
             continue
 
         for k, v in list(values[num_key].items()):
-=======
-        if key == "metadata":
-            continue
-
-        for k, v in values[num_key].items():
->>>>>>> b4e507d5
             total_all[k] += v
 
         if i > cutoff:
             del data[key]
             data.setdefault(remainder_name, other_dict)
-<<<<<<< HEAD
             for k, v in list(values[num_key].items()):
                 total_other[k] += v
 
@@ -277,30 +233,6 @@
 
 def get_stat_data(fields, geo, session, table_dataset=None, table_universe=None,
                   table_fields=None, table_name=None, **kwargs):
-=======
-            for k, v in values[num_key].items():
-                total_other[k] += v
-
-    if make_percentage:
-        for key, values in data.items():
-            if key != "metadata":
-                values["values"] = dict(
-                    (k, percent(v, total_all[k]))
-                    for k, v in values["numerators"].items()
-                )
-
-
-def get_stat_data(
-    fields,
-    geo,
-    session,
-    table_dataset=None,
-    table_universe=None,
-    table_fields=None,
-    table_name=None,
-    **kwargs
-):
->>>>>>> b4e507d5
     """
     This is our primary helper routine for building a dictionary suitable for
     a place's profile page, based on a statistic.
@@ -330,9 +262,7 @@
     table_fields = table_fields or fields
 
     # get the table and the model
-    data_table = FieldTable.for_fields(
-        table_fields, universe=table_universe, dataset=table_dataset, name=table_name
-    )
+    data_table = FieldTable.for_fields(table_fields, universe=table_universe, dataset=table_dataset, name=table_name)
     if not data_table:
         ValueError("Couldn't find a table that covers these fields: %s" % table_fields)
 
@@ -341,19 +271,16 @@
 
 def get_table_for_fields(fields, universe=None, dataset=None):
     from wazimap.models import FieldTable
-
     return FieldTable.for_fields(fields, universe=universe, dataset=dataset)
 
 
 def get_simpletable(name, universe=None, dataset=None):
     from wazimap.models import SimpleTable
-
     return SimpleTable.find(name, universe=universe, dataset=dataset)
 
 
 def get_datatable(name):
     from wazimap.models import SimpleTable, FieldTable
-
     for cls in [SimpleTable, FieldTable]:
         table = cls.find(name)
         if table:
@@ -363,11 +290,10 @@
 def create_debug_dump(data, geo_level, name):
     import os
     import json
-
-    debug_dir = os.path.join(os.path.dirname(__file__), "debug")
+    debug_dir = os.path.join(os.path.dirname(__file__), 'debug')
     if not os.path.exists(debug_dir):
         os.mkdir(debug_dir)
-    with open(os.path.join(debug_dir, "%s_%s.json" % (name, geo_level)), "w") as f:
+    with open(os.path.join(debug_dir, '%s_%s.json' % (name, geo_level)), 'w') as f:
         f.write(json.dumps(data, indent=4))
 
 
@@ -375,25 +301,19 @@
     """ Use for storing thread-local context to make it less verbose
     when building profile poges.
     """
-
     _threadlocal = threading.local()
 
     def __init__(self, **kwargs):
-        self.year = kwargs.pop("year", None)
+        self.year = kwargs.pop('year', None)
 
     def get(self, name):
         val = getattr(self, name, None)
         if val is None:
-            raise ValueError(
-                "A dataset context for %s is required. Have you specified it by calling dataset_context(%s=...)?"
-                % (name, name)
-            )
+            raise ValueError("A dataset context for %s is required. Have you specified it by calling dataset_context(%s=...)?" % (name, name))
         return val
 
     def __enter__(self):
-        self._prev_context = getattr(
-            DatasetContext._threadlocal, "dataset_context", None
-        )
+        self._prev_context = getattr(DatasetContext._threadlocal, 'dataset_context', None)
         DatasetContext._threadlocal.dataset_context = self
 
     def __exit__(self, exc_type, exc_value, traceback):
@@ -401,7 +321,7 @@
 
     @classmethod
     def ensure_context(cls):
-        ctx = getattr(cls._threadlocal, "dataset_context", None)
+        ctx = getattr(cls._threadlocal, 'dataset_context', None)
         if ctx is None:
             ctx = cls()
         return ctx
@@ -431,27 +351,26 @@
     from wazimap.models import Dataset
 
     releases = {}
-    releases.setdefault("other", [])
-
-    query = Dataset.objects.get(name=dataset_name).releases.order_by("-year")
+    releases.setdefault('other', [])
+
+    query = Dataset.objects.get(name=dataset_name).releases.order_by('-year')
 
     # Some releases don't have data for all geo_levels
-    available_years = settings.WAZIMAP["available_release_years"].get(
-        geo.geo_level, None
-    )
+    available_years = settings.WAZIMAP['available_release_years'].get(geo.geo_level, None)
     if filter_releases and available_years:
         query = query.filter(year__in=available_years)
 
-    dataset_releases = [r.as_dict() for r in query.all()]
-
-    if year == "latest":
-        releases["active"] = dataset_releases[0]
-        releases["other"] = dataset_releases[1:]
+    dataset_releases = [
+        r.as_dict() for r in query.all()]
+
+    if year == 'latest':
+        releases['active'] = dataset_releases[0]
+        releases['other'] = dataset_releases[1:]
     else:
         for r in dataset_releases:
-            if r["year"] == str(year):
-                releases["active"] = r
+            if r['year'] == str(year):
+                releases['active'] = r
             else:
-                releases["other"].append(r)
+                releases['other'].append(r)
 
     return releases