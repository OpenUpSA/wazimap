--- conflicted
+++ resolved
@@ -63,11 +63,7 @@
             out_layer.CreateField(ogr.FieldDefn('name', ogr.OFTString))
 
             for table in tables:
-<<<<<<< HEAD
                 for column_id, column_info in list(columns[table.name].items()):
-=======
-                for column_id, column_info in columns[table.name].items():
->>>>>>> b4e507d5
                     out_layer.CreateField(ogr.FieldDefn(str(column_id), ogr.OFTReal))
 
             for geo in geos:
@@ -88,11 +84,7 @@
                 for table in tables:
                     table_estimates = data[geoid][table.name.upper()]['estimate']
 
-<<<<<<< HEAD
                     for column_id, column_info in list(columns[table.name].items()):
-=======
-                    for column_id, column_info in columns[table.name].items():
->>>>>>> b4e507d5
                         if column_id in table_estimates:
                             est = table_estimates[column_id]
                             # None values get changed to zero, which isn't accurate
